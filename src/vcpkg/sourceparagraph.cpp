#include <vcpkg/base/checks.h>
#include <vcpkg/base/expected.h>
#include <vcpkg/base/jsonreader.h>
#include <vcpkg/base/span.h>
#include <vcpkg/base/stringliteral.h>
#include <vcpkg/base/system.debug.h>
#include <vcpkg/base/system.print.h>
#include <vcpkg/base/util.h>

#include <vcpkg/configuration.h>
#include <vcpkg/documentation.h>
#include <vcpkg/metrics.h>
#include <vcpkg/packagespec.h>
#include <vcpkg/platform-expression.h>
#include <vcpkg/sourceparagraph.h>
#include <vcpkg/triplet.h>
#include <vcpkg/vcpkgcmdarguments.h>
#include <vcpkg/versiondeserializers.h>

namespace
{
    namespace msg = vcpkg::msg;
    DECLARE_AND_REGISTER_MESSAGE(EmptyLicenseExpression, (), "", "SPDX license expression was empty.");
    DECLARE_AND_REGISTER_MESSAGE(LicenseExpressionContainsUnicode,
                                 (msg::value, msg::pretty_value),
                                 "",
                                 "SPDX license expression contains a unicode character (U+{value:04x} "
                                 "'{pretty_value}'), but these expressions are ASCII-only.");
    DECLARE_AND_REGISTER_MESSAGE(LicenseExpressionContainsInvalidCharacter,
                                 (msg::value),
                                 "",
                                 "SPDX license expression contains an invalid character (0x{value:02x} '{value}').");
    DECLARE_AND_REGISTER_MESSAGE(LicenseExpressionContainsExtraPlus,
                                 (),
                                 "",
                                 "SPDX license expression contains an extra '+'. These are only allowed directly "
                                 "after a license identifier.");
    DECLARE_AND_REGISTER_MESSAGE(LicenseExpressionDocumentRefUnsupported,
                                 (),
                                 "",
                                 "The current implementation does not support DocumentRef- SPDX references.");
    DECLARE_AND_REGISTER_MESSAGE(LicenseExpressionExpectLicenseFoundEof,
                                 (),
                                 "",
                                 "Expected a license name, found the end of the string.");
    DECLARE_AND_REGISTER_MESSAGE(LicenseExpressionExpectExceptionFoundEof,
                                 (),
                                 "",
                                 "Expected an exception name, found the end of the string.");
    DECLARE_AND_REGISTER_MESSAGE(LicenseExpressionExpectCompoundFoundParen,
                                 (),
                                 "",
                                 "Expected a compound or the end of the string, found a parenthesis.");
    DECLARE_AND_REGISTER_MESSAGE(LicenseExpressionExpectLicenseFoundParen,
                                 (),
                                 "",
                                 "Expected a license name, found a parenthesis.");
    DECLARE_AND_REGISTER_MESSAGE(LicenseExpressionExpectExceptionFoundParen,
                                 (),
                                 "",
                                 "Expected an exception name, found a parenthesis.");
    DECLARE_AND_REGISTER_MESSAGE(LicenseExpressionImbalancedParens,
                                 (),
                                 "",
                                 "There was a close parenthesis without an opening parenthesis.");
    DECLARE_AND_REGISTER_MESSAGE(LicenseExpressionExpectLicenseFoundCompound,
                                 (msg::value),
                                 "",
                                 "Expected a license name, found the compound {value}.");
    DECLARE_AND_REGISTER_MESSAGE(LicenseExpressionExpectExceptionFoundCompound,
                                 (msg::value),
                                 "",
                                 "Expected an exception name, found the compound {value}.");
    DECLARE_AND_REGISTER_MESSAGE(LicenseExpressionExpectCompoundFoundWith,
                                 (),
                                 "",
                                 "Expected either AND or OR, found WITH (WITH is only allowed after license names, not "
                                 "parenthesized expressions).");
    DECLARE_AND_REGISTER_MESSAGE(LicenseExpressionExpectCompoundOrWithFoundWord,
                                 (msg::value),
                                 "",
                                 "Expected either AND, OR, or WITH, found a license or exception name: '{value}'.");
    DECLARE_AND_REGISTER_MESSAGE(LicenseExpressionExpectCompoundFoundWord,
                                 (msg::value),
                                 "",
                                 "Expected either AND or OR, found a license or exception name: '{value}'.");
    DECLARE_AND_REGISTER_MESSAGE(
        LicenseExpressionUnknownLicense,
        (msg::value),
        "",
        "Unknown license identifier '{value}'. Known values are listed at https://spdx.org/licenses/");
    DECLARE_AND_REGISTER_MESSAGE(LicenseExpressionUnknownException,
                                 (msg::value),
                                 "",
                                 "Unknown license exception identifier '{value}'. Known values are listed at "
                                 "https://spdx.org/licenses/exceptions-index.html");
} // anonymous namespace

namespace vcpkg
{
    using namespace vcpkg::Parse;

    template<class Lhs, class Rhs>
    static bool paragraph_equal(const Lhs& lhs, const Rhs& rhs)
    {
        return std::equal(
            lhs.begin(), lhs.end(), rhs.begin(), rhs.end(), [](const std::string& lhs, const std::string& rhs) {
                return Strings::trim(StringView(lhs)) == Strings::trim(StringView(rhs));
            });
    }

    bool operator==(const SourceParagraph& lhs, const SourceParagraph& rhs)
    {
        if (lhs.name != rhs.name) return false;
        if (lhs.raw_version != rhs.raw_version) return false;
        if (lhs.version_scheme != rhs.version_scheme) return false;
        if (lhs.port_version != rhs.port_version) return false;
        if (!paragraph_equal(lhs.description, rhs.description)) return false;
        if (!paragraph_equal(lhs.maintainers, rhs.maintainers)) return false;
        if (lhs.homepage != rhs.homepage) return false;
        if (lhs.documentation != rhs.documentation) return false;
        if (lhs.dependencies != rhs.dependencies) return false;
        if (lhs.default_features != rhs.default_features) return false;
        if (lhs.license != rhs.license) return false;

        if (lhs.type != rhs.type) return false;
        if (!structurally_equal(lhs.supports_expression, rhs.supports_expression)) return false;

        if (lhs.extra_info != rhs.extra_info) return false;

        return true;
    }

    bool operator==(const FeatureParagraph& lhs, const FeatureParagraph& rhs)
    {
        if (lhs.name != rhs.name) return false;
        if (lhs.dependencies != rhs.dependencies) return false;
        if (!paragraph_equal(lhs.description, rhs.description)) return false;
        if (lhs.extra_info != rhs.extra_info) return false;

        return true;
    }

    bool operator==(const SourceControlFile& lhs, const SourceControlFile& rhs)
    {
        if (*lhs.core_paragraph != *rhs.core_paragraph) return false;
        return std::equal(lhs.feature_paragraphs.begin(),
                          lhs.feature_paragraphs.end(),
                          rhs.feature_paragraphs.begin(),
                          rhs.feature_paragraphs.end(),
                          [](const std::unique_ptr<FeatureParagraph>& lhs,
                             const std::unique_ptr<FeatureParagraph>& rhs) { return *lhs == *rhs; });
    }

    namespace SourceParagraphFields
    {
        static const std::string BUILD_DEPENDS = "Build-Depends";
        static const std::string DEFAULT_FEATURES = "Default-Features";
        static const std::string DESCRIPTION = "Description";
        static const std::string FEATURE = "Feature";
        static const std::string MAINTAINERS = "Maintainer";
        static const std::string NAME = "Source";
        static const std::string VERSION = "Version";
        static const std::string PORT_VERSION = "Port-Version";
        static const std::string HOMEPAGE = "Homepage";
        static const std::string TYPE = "Type";
        static const std::string SUPPORTS = "Supports";
    }

    static Span<const StringView> get_list_of_valid_fields()
    {
        static const StringView valid_fields[] = {
            SourceParagraphFields::NAME,
            SourceParagraphFields::VERSION,
            SourceParagraphFields::PORT_VERSION,
            SourceParagraphFields::DESCRIPTION,
            SourceParagraphFields::MAINTAINERS,
            SourceParagraphFields::BUILD_DEPENDS,
            SourceParagraphFields::HOMEPAGE,
            SourceParagraphFields::TYPE,
            SourceParagraphFields::SUPPORTS,
            SourceParagraphFields::DEFAULT_FEATURES,
        };

        return valid_fields;
    }

    void print_error_message(Span<const std::unique_ptr<Parse::ParseControlErrorInfo>> error_info_list);

    std::string Type::to_string(const Type& t)
    {
        switch (t.type)
        {
            case Type::ALIAS: return "Alias";
            case Type::PORT: return "Port";
            default: return "Unknown";
        }
    }

    Type Type::from_string(const std::string& t)
    {
        if (t == "Alias") return Type{Type::ALIAS};
        if (t == "Port" || t.empty()) return Type{Type::PORT};
        return Type{Type::UNKNOWN};
    }

    bool operator==(const Type& lhs, const Type& rhs) { return lhs.type == rhs.type; }
    bool operator!=(const Type& lhs, const Type& rhs) { return !(lhs == rhs); }

    static void trim_all(std::vector<std::string>& arr)
    {
        for (auto& el : arr)
        {
            el = Strings::trim(std::move(el));
        }
    }

    namespace
    {
        constexpr static struct Canonicalize
        {
            struct FeatureLess
            {
                bool operator()(const std::unique_ptr<FeatureParagraph>& lhs,
                                const std::unique_ptr<FeatureParagraph>& rhs) const
                {
                    return (*this)(*lhs, *rhs);
                }
                bool operator()(const FeatureParagraph& lhs, const FeatureParagraph& rhs) const
                {
                    return lhs.name < rhs.name;
                }
            };
            struct FeatureEqual
            {
                bool operator()(const std::unique_ptr<FeatureParagraph>& lhs,
                                const std::unique_ptr<FeatureParagraph>& rhs) const
                {
                    return (*this)(*lhs, *rhs);
                }
                bool operator()(const FeatureParagraph& lhs, const FeatureParagraph& rhs) const
                {
                    return lhs.name == rhs.name;
                }
            };

            // assume canonicalized feature list
            struct DependencyLess
            {
                bool operator()(const std::unique_ptr<Dependency>& lhs, const std::unique_ptr<Dependency>& rhs) const
                {
                    return (*this)(*lhs, *rhs);
                }
                bool operator()(const Dependency& lhs, const Dependency& rhs) const
                {
                    auto cmp = lhs.name.compare(rhs.name);
                    if (cmp < 0) return true;
                    if (cmp > 0) return false;

                    // same dependency name

                    // order by platform string:
                    auto platform_cmp = compare(lhs.platform, rhs.platform);
                    if (platform_cmp < 0) return true;
                    if (platform_cmp > 0) return false;

                    // then order by features
                    // smaller list first, then lexicographical
                    if (lhs.features.size() < rhs.features.size()) return true;
                    if (rhs.features.size() < lhs.features.size()) return false;

                    // then finally order by feature list
                    if (std::lexicographical_compare(
                            lhs.features.begin(), lhs.features.end(), rhs.features.begin(), rhs.features.end()))
                    {
                        return true;
                    }
                    return false;
                }
            };

            template<class T>
            void operator()(std::unique_ptr<T>& ptr) const
            {
                (*this)(*ptr);
            }

            void operator()(Dependency& dep) const
            {
                std::sort(dep.features.begin(), dep.features.end());
                dep.extra_info.sort_keys();
            }
            void operator()(SourceParagraph& spgh) const
            {
                std::for_each(spgh.dependencies.begin(), spgh.dependencies.end(), *this);
                std::sort(spgh.dependencies.begin(), spgh.dependencies.end(), DependencyLess{});

                std::sort(spgh.default_features.begin(), spgh.default_features.end());

                spgh.extra_info.sort_keys();
            }
            void operator()(FeatureParagraph& fpgh) const
            {
                std::for_each(fpgh.dependencies.begin(), fpgh.dependencies.end(), *this);
                std::sort(fpgh.dependencies.begin(), fpgh.dependencies.end(), DependencyLess{});

                fpgh.extra_info.sort_keys();
            }
            [[nodiscard]] std::unique_ptr<ParseControlErrorInfo> operator()(SourceControlFile& scf) const
            {
                (*this)(*scf.core_paragraph);
                std::for_each(scf.feature_paragraphs.begin(), scf.feature_paragraphs.end(), *this);
                std::sort(scf.feature_paragraphs.begin(), scf.feature_paragraphs.end(), FeatureLess{});

                auto adjacent_equal =
                    std::adjacent_find(scf.feature_paragraphs.begin(), scf.feature_paragraphs.end(), FeatureEqual{});
                if (adjacent_equal != scf.feature_paragraphs.end())
                {
                    auto error_info = std::make_unique<ParseControlErrorInfo>();
                    error_info->name = scf.core_paragraph->name;
                    error_info->error = Strings::format(R"(Multiple features with the same name for port %s: %s
    This is invalid; please make certain that features have distinct names.)",
                                                        scf.core_paragraph->name,
                                                        (*adjacent_equal)->name);
                    return error_info;
                }
                return nullptr;
            }
        } canonicalize{};
    }

    static ParseExpected<SourceParagraph> parse_source_paragraph(StringView origin, Paragraph&& fields)
    {
        ParagraphParser parser(std::move(fields));

        auto spgh = std::make_unique<SourceParagraph>();

        parser.required_field(SourceParagraphFields::NAME, spgh->name);
        parser.required_field(SourceParagraphFields::VERSION, spgh->raw_version);

        auto pv_str = parser.optional_field(SourceParagraphFields::PORT_VERSION);
        if (!pv_str.empty())
        {
            auto pv_opt = Strings::strto<int>(pv_str);
            if (auto pv = pv_opt.get())
            {
                spgh->port_version = *pv;
            }
            else
            {
                parser.add_type_error(SourceParagraphFields::PORT_VERSION, "a non-negative integer");
            }
        }

        spgh->description = Strings::split(parser.optional_field(SourceParagraphFields::DESCRIPTION), '\n');
        trim_all(spgh->description);

        spgh->maintainers = Strings::split(parser.optional_field(SourceParagraphFields::MAINTAINERS), '\n');
        trim_all(spgh->maintainers);

        spgh->homepage = parser.optional_field(SourceParagraphFields::HOMEPAGE);
        TextRowCol textrowcol;
        std::string buf;
        parser.optional_field(SourceParagraphFields::BUILD_DEPENDS, {buf, textrowcol});

        auto maybe_dependencies = parse_dependencies_list(buf, origin, textrowcol);
        if (maybe_dependencies.has_value())
        {
            spgh->dependencies = maybe_dependencies.value_or_exit(VCPKG_LINE_INFO);
        }
        else
        {
            auto error_info = std::make_unique<ParseControlErrorInfo>();
            error_info->name = origin.to_string();
            error_info->error = maybe_dependencies.error();
            return error_info;
        }

        buf.clear();
        parser.optional_field(SourceParagraphFields::DEFAULT_FEATURES, {buf, textrowcol});

        auto maybe_default_features = parse_default_features_list(buf, origin, textrowcol);
        if (maybe_default_features.has_value())
        {
            spgh->default_features = maybe_default_features.value_or_exit(VCPKG_LINE_INFO);
        }
        else
        {
            auto error_info = std::make_unique<ParseControlErrorInfo>();
            error_info->name = origin.to_string();
            error_info->error = maybe_default_features.error();
            return error_info;
        }

        auto supports_expr = parser.optional_field(SourceParagraphFields::SUPPORTS);
        if (!supports_expr.empty())
        {
            auto maybe_expr = PlatformExpression::parse_platform_expression(
                supports_expr, PlatformExpression::MultipleBinaryOperators::Allow);
            if (auto expr = maybe_expr.get())
            {
                spgh->supports_expression = std::move(*expr);
            }
            else
            {
                parser.add_type_error(SourceParagraphFields::SUPPORTS, "a platform expression");
            }
        }

        spgh->type = Type::from_string(parser.optional_field(SourceParagraphFields::TYPE));
        auto err = parser.error_info(spgh->name.empty() ? origin : spgh->name);
        if (err)
            return err;
        else
            return spgh;
    }

    static ParseExpected<FeatureParagraph> parse_feature_paragraph(StringView origin, Paragraph&& fields)
    {
        ParagraphParser parser(std::move(fields));

        auto fpgh = std::make_unique<FeatureParagraph>();

        parser.required_field(SourceParagraphFields::FEATURE, fpgh->name);
        fpgh->description = Strings::split(parser.required_field(SourceParagraphFields::DESCRIPTION), '\n');
        trim_all(fpgh->description);

        auto maybe_dependencies =
            parse_dependencies_list(parser.optional_field(SourceParagraphFields::BUILD_DEPENDS), origin);
        if (maybe_dependencies.has_value())
        {
            fpgh->dependencies = maybe_dependencies.value_or_exit(VCPKG_LINE_INFO);
        }
        else
        {
            auto error_info = std::make_unique<ParseControlErrorInfo>();
            error_info->name = origin.to_string();
            error_info->error = maybe_dependencies.error();
            return error_info;
        }

        auto err = parser.error_info(fpgh->name.empty() ? origin : fpgh->name);
        if (err)
            return err;
        else
            return fpgh;
    }

    ParseExpected<SourceControlFile> SourceControlFile::parse_control_file(
        StringView origin, std::vector<Parse::Paragraph>&& control_paragraphs)
    {
        if (control_paragraphs.size() == 0)
        {
            auto ret = std::make_unique<Parse::ParseControlErrorInfo>();
            ret->name = origin.to_string();
            return ret;
        }

        auto control_file = std::make_unique<SourceControlFile>();

        auto maybe_source = parse_source_paragraph(origin, std::move(control_paragraphs.front()));
        if (const auto source = maybe_source.get())
            control_file->core_paragraph = std::move(*source);
        else
            return std::move(maybe_source).error();

        control_paragraphs.erase(control_paragraphs.begin());

        for (auto&& feature_pgh : control_paragraphs)
        {
            auto maybe_feature = parse_feature_paragraph(origin, std::move(feature_pgh));
            if (const auto feature = maybe_feature.get())
                control_file->feature_paragraphs.emplace_back(std::move(*feature));
            else
                return std::move(maybe_feature).error();
        }

        if (auto maybe_error = canonicalize(*control_file))
        {
            return maybe_error;
        }

        return control_file;
    }

    struct PlatformExprDeserializer : Json::IDeserializer<PlatformExpression::Expr>
    {
        virtual StringView type_name() const override { return "a platform expression"; }

        virtual Optional<PlatformExpression::Expr> visit_string(Json::Reader& r, StringView sv) override
        {
            auto opt =
                PlatformExpression::parse_platform_expression(sv, PlatformExpression::MultipleBinaryOperators::Deny);
            if (auto res = opt.get())
            {
                return std::move(*res);
            }
            else
            {
                r.add_generic_error(type_name(), opt.error());
                return PlatformExpression::Expr::Empty();
            }
        }

        static PlatformExprDeserializer instance;
    };
    PlatformExprDeserializer PlatformExprDeserializer::instance;

    struct DependencyDeserializer : Json::IDeserializer<Dependency>
    {
        virtual StringView type_name() const override { return "a dependency"; }

        constexpr static StringLiteral NAME = "name";
        constexpr static StringLiteral HOST = "host";
        constexpr static StringLiteral FEATURES = "features";
        constexpr static StringLiteral DEFAULT_FEATURES = "default-features";
        constexpr static StringLiteral PLATFORM = "platform";
        constexpr static StringLiteral VERSION_GE = "version>=";

        virtual Span<const StringView> valid_fields() const override
        {
            static const StringView t[] = {
                NAME,
                HOST,
                FEATURES,
                DEFAULT_FEATURES,
                PLATFORM,
                VERSION_GE,
            };

            return t;
        }

        virtual Optional<Dependency> visit_string(Json::Reader& r, StringView sv) override
        {
            if (!Json::PackageNameDeserializer::is_package_name(sv))
            {
                r.add_generic_error(type_name(),
                                    "must be lowercase alphanumeric+hyphens, split with periods, and not reserved");
            }

            Dependency dep;
            dep.name = sv.to_string();
            return dep;
        }

        virtual Optional<Dependency> visit_object(Json::Reader& r, const Json::Object& obj) override
        {
            Dependency dep;

            for (const auto& el : obj)
            {
                if (Strings::starts_with(el.first, "$"))
                {
                    dep.extra_info.insert_or_replace(el.first.to_string(), el.second);
                }
            }

            static Json::ArrayDeserializer<Json::IdentifierDeserializer> arr_id_d{"an array of identifiers"};

            r.required_object_field(type_name(), obj, NAME, dep.name, Json::PackageNameDeserializer::instance);
            r.optional_object_field(obj, FEATURES, dep.features, arr_id_d);

            bool default_features = true;
            r.optional_object_field(obj, DEFAULT_FEATURES, default_features, Json::BooleanDeserializer::instance);
            if (!default_features)
            {
                dep.features.push_back("core");
            }
            r.optional_object_field(obj, HOST, dep.host, Json::BooleanDeserializer::instance);

            r.optional_object_field(obj, PLATFORM, dep.platform, PlatformExprDeserializer::instance);

            static Json::StringDeserializer version_deserializer("a version");

            auto has_ge_constraint =
                r.optional_object_field(obj, VERSION_GE, dep.constraint.value, version_deserializer);

            if (has_ge_constraint)
            {
                dep.constraint.type = VersionConstraintKind::Minimum;
                auto h = dep.constraint.value.find('#');
                if (h != std::string::npos)
                {
                    auto opt = Strings::strto<int>(dep.constraint.value.c_str() + h + 1);
                    auto v = opt.get();
                    if (v && *v > 0)
                    {
                        dep.constraint.port_version = *v;
                    }
                    else
                    {
                        r.add_generic_error(type_name(),
                                            "embedded port-version ('#') in the primary "
                                            "constraint (\"",
                                            VERSION_GE,
                                            "\") must be a positive integer");
                    }
                    dep.constraint.value.erase(h);
                }
            }

            return dep;
        }

        static DependencyDeserializer instance;
    };
    DependencyDeserializer DependencyDeserializer::instance;

    struct DependencyArrayDeserializer final : Json::IDeserializer<std::vector<Dependency>>
    {
        virtual StringView type_name() const override { return "an array of dependencies"; }

        virtual Optional<std::vector<Dependency>> visit_array(Json::Reader& r, const Json::Array& arr) override
        {
            return r.array_elements(arr, DependencyDeserializer::instance);
        }

        static DependencyArrayDeserializer instance;
    };
    DependencyArrayDeserializer DependencyArrayDeserializer::instance;

    constexpr StringLiteral DependencyDeserializer::NAME;
    constexpr StringLiteral DependencyDeserializer::HOST;
    constexpr StringLiteral DependencyDeserializer::FEATURES;
    constexpr StringLiteral DependencyDeserializer::DEFAULT_FEATURES;
    constexpr StringLiteral DependencyDeserializer::PLATFORM;
    constexpr StringLiteral DependencyDeserializer::VERSION_GE;

    struct DependencyOverrideDeserializer : Json::IDeserializer<DependencyOverride>
    {
        virtual StringView type_name() const override { return "an override"; }

        constexpr static StringLiteral NAME = "name";

        virtual Span<const StringView> valid_fields() const override
        {
            static const StringView u[] = {NAME};
            static const auto t = Util::Vectors::concat<StringView>(schemed_deserializer_fields(), u);
            return t;
        }

        static void visit_impl(StringView type_name,
                               Json::Reader& r,
                               const Json::Object& obj,
                               std::string& name,
                               std::string& version,
                               VersionScheme& version_scheme,
                               int& port_version)
        {
            r.required_object_field(type_name, obj, NAME, name, Json::IdentifierDeserializer::instance);

            auto schemed_version = visit_required_schemed_deserializer(type_name, r, obj, true);
            version = schemed_version.version.text();
            version_scheme = schemed_version.scheme;
            port_version = schemed_version.version.port_version();
        }

        virtual Optional<DependencyOverride> visit_object(Json::Reader& r, const Json::Object& obj) override
        {
            DependencyOverride dep;

            for (const auto& el : obj)
            {
                if (Strings::starts_with(el.first, "$"))
                {
                    dep.extra_info.insert_or_replace(el.first.to_string(), el.second);
                }
            }

            visit_impl(type_name(), r, obj, dep.name, dep.version, dep.version_scheme, dep.port_version);

            return dep;
        }

        static DependencyOverrideDeserializer instance;
    };
    DependencyOverrideDeserializer DependencyOverrideDeserializer::instance;

    constexpr StringLiteral DependencyOverrideDeserializer::NAME;

    // reasoning for these two distinct types -- FeatureDeserializer and ArrayFeatureDeserializer:
    // `"features"` may be defined in one of two ways:
    // - An array of feature objects, which contains the `"name"` field
    // - An object mapping feature names to feature objects, which do not contain the `"name"` field
    // `ArrayFeatureDeserializer` is used for the former, `FeatureDeserializer` is used for the latter.
    struct FeatureDeserializer : Json::IDeserializer<std::unique_ptr<FeatureParagraph>>
    {
        virtual StringView type_name() const override { return "a feature"; }

        constexpr static StringLiteral NAME = "name";
        constexpr static StringLiteral DESCRIPTION = "description";
        constexpr static StringLiteral DEPENDENCIES = "dependencies";
        constexpr static StringLiteral SUPPORTS = "supports";

        virtual Span<const StringView> valid_fields() const override
        {
            static const StringView t[] = {DESCRIPTION, DEPENDENCIES, SUPPORTS};
            return t;
        }

        virtual Optional<std::unique_ptr<FeatureParagraph>> visit_object(Json::Reader& r,
                                                                         const Json::Object& obj) override
        {
            auto feature = std::make_unique<FeatureParagraph>();
            for (const auto& el : obj)
            {
                if (Strings::starts_with(el.first, "$"))
                {
                    feature->extra_info.insert_or_replace(el.first.to_string(), el.second);
                }
            }

            r.required_object_field(
                type_name(), obj, DESCRIPTION, feature->description, Json::ParagraphDeserializer::instance);
            r.optional_object_field(obj, DEPENDENCIES, feature->dependencies, DependencyArrayDeserializer::instance);
            r.optional_object_field(obj, SUPPORTS, feature->supports_expression, PlatformExprDeserializer::instance);

            return std::move(feature); // gcc-7 bug workaround redundant move
        }
        static FeatureDeserializer instance;
    };
    FeatureDeserializer FeatureDeserializer::instance;
    constexpr StringLiteral FeatureDeserializer::NAME;
    constexpr StringLiteral FeatureDeserializer::DESCRIPTION;
    constexpr StringLiteral FeatureDeserializer::DEPENDENCIES;
    constexpr StringLiteral FeatureDeserializer::SUPPORTS;

    struct FeaturesObject
    {
        std::vector<std::unique_ptr<FeatureParagraph>> feature_paragraphs;
        Json::Object extra_features_info;
    };

    struct FeaturesFieldDeserializer : Json::IDeserializer<FeaturesObject>
    {
        virtual StringView type_name() const override { return "a set of features"; }

        virtual Span<const StringView> valid_fields() const override { return {}; }

        virtual Optional<FeaturesObject> visit_object(Json::Reader& r, const Json::Object& obj) override
        {
            FeaturesObject res;
            std::vector<std::string> extra_fields;

            for (const auto& pr : obj)
            {
                if (Strings::starts_with(pr.first, "$"))
                {
                    res.extra_features_info.insert(pr.first.to_string(), pr.second);
                    continue;
                }
                if (!Json::IdentifierDeserializer::is_ident(pr.first))
                {
                    r.add_generic_error(type_name(),
                                        "unexpected field '",
                                        pr.first,
                                        "': must be lowercase alphanumeric+hyphens and not reserved");
                    continue;
                }
                std::unique_ptr<FeatureParagraph> v;
                r.visit_in_key(pr.second, pr.first, v, FeatureDeserializer::instance);
                if (v)
                {
                    v->name = pr.first.to_string();
                    res.feature_paragraphs.push_back(std::move(v));
                }
            }

            return std::move(res); // gcc-7 bug workaround redundant move
        }

        static FeaturesFieldDeserializer instance;
    };
    FeaturesFieldDeserializer FeaturesFieldDeserializer::instance;

    struct ContactsDeserializer final : Json::IDeserializer<Json::Object>
    {
        virtual StringView type_name() const override { return "a dictionary of contacts"; }

        virtual Optional<Json::Object> visit_object(Json::Reader& r, const Json::Object& obj) override
        {
            (void)r;
            return obj;
        }

        static ContactsDeserializer instance;
    };
    ContactsDeserializer ContactsDeserializer::instance;

    static constexpr StringLiteral VALID_LICENSES[] = {
#include "spdx-licenses.inc"
    };
    static constexpr StringLiteral VALID_EXCEPTIONS[] = {
#include "spdx-exceptions.inc"
    };

    // The "license" field; either:
    // * a string, which must be an SPDX license expression.
    //   EBNF located at: https://github.com/microsoft/vcpkg/blob/master/docs/maintainers/manifest-files.md#license
    // * `null`, for when the license of the package cannot be described by an SPDX expression
    struct SpdxLicenseExpressionParser : Parse::ParserBase
    {
        SpdxLicenseExpressionParser(StringView sv, StringView origin) : Parse::ParserBase(sv, origin) { }

        static const StringLiteral* case_insensitive_find(View<StringLiteral> lst, StringView id)
        {
            return Util::find_if(lst,
                                 [id](StringLiteral el) { return Strings::case_insensitive_ascii_equals(id, el); });
        }
        static constexpr bool is_idstring_element(char32_t ch) { return is_alphanumdash(ch) || ch == '.'; }

        enum class Expecting
        {
            License,        // at the beginning, or after a compound (AND, OR)
            Exception,      // after a WITH
            CompoundOrWith, // after a license
            Compound,       // after an exception (only one WITH is allowed), or after a close paren
        };

        void eat_idstring(std::string& result, Expecting& expecting)
        {
            auto loc = cur_loc();
            auto token = match_zero_or_more(is_idstring_element);

            if (Strings::starts_with(token, "DocumentRef-"))
            {
                add_error(msg::format(msgLicenseExpressionDocumentRefUnsupported), loc);
                if (cur() == ':')
                {
                    next();
                }
                return;
            }
            else if (token == "AND" || token == "OR" || token == "WITH")
            {
                if (expecting == Expecting::License)
                {
                    add_error(msg::format(msgLicenseExpressionExpectLicenseFoundCompound, msg::value = token), loc);
                }
                if (expecting == Expecting::Exception)
                {
                    add_error(msg::format(msgLicenseExpressionExpectExceptionFoundCompound, msg::value = token), loc);
                }

                if (token == "WITH")
                {
                    if (expecting == Expecting::Compound)
                    {
                        add_error(msg::format(msgLicenseExpressionExpectCompoundFoundWith), loc);
                    }
                    expecting = Expecting::Exception;
                }
                else
                {
                    expecting = Expecting::License;
                }

                result.push_back(' ');
                result.append(token.begin(), token.end());
                result.push_back(' ');
                return;
            }

            switch (expecting)
            {
                case Expecting::Compound:
                    add_error(msg::format(msgLicenseExpressionExpectCompoundFoundWord, msg::value = token), loc);
                    break;
                case Expecting::CompoundOrWith:
                    add_error(msg::format(msgLicenseExpressionExpectCompoundOrWithFoundWord, msg::value = token), loc);
                    break;
                case Expecting::License:
                    if (Strings::starts_with(token, "LicenseRef-"))
                    {
                        result.append(token.begin(), token.end());
                    }
                    else
                    {
                        auto it = case_insensitive_find(VALID_LICENSES, token);
                        if (it != std::end(VALID_LICENSES))
                        {
                            result.append(it->begin(), it->end());
                        }
                        else
                        {
                            add_warning(msg::format(msgLicenseExpressionUnknownLicense, msg::value = token), loc);
                            result.append(token.begin(), token.end());
                        }

                        if (cur() == '+')
                        {
                            next();
                            result.push_back('+');
                        }
                    }
                    expecting = Expecting::CompoundOrWith;
                    break;
                case Expecting::Exception:
                    auto it = case_insensitive_find(VALID_EXCEPTIONS, token);
                    if (it != std::end(VALID_EXCEPTIONS))
                    {
                        // case normalization
                        result.append(it->begin(), it->end());
                    }
                    else
                    {
                        add_warning(msg::format(msgLicenseExpressionUnknownException, msg::value = token), loc);
                        result.append(token.begin(), token.end());
                    }
                    expecting = Expecting::Compound;
                    break;
            }
        }

        std::string parse()
        {
            if (cur() == Unicode::end_of_file)
            {
                add_error(msg::format(msgEmptyLicenseExpression));
                return "";
            }

            Expecting expecting = Expecting::License;
            std::string result;

            size_t open_parens = 0;
            while (!at_eof())
            {
                skip_whitespace();
                switch (cur())
                {
                    case '(':
                        if (expecting == Expecting::Compound || expecting == Expecting::CompoundOrWith)
                        {
                            add_error(msg::format(msgLicenseExpressionExpectCompoundFoundParen));
                        }
                        if (expecting == Expecting::Exception)
                        {
                            add_error(msg::format(msgLicenseExpressionExpectExceptionFoundParen));
                        }
                        result.push_back('(');
                        expecting = Expecting::License;
                        ++open_parens;
                        next();
                        break;
                    case ')':
                        if (expecting == Expecting::License)
                        {
                            add_error(msg::format(msgLicenseExpressionExpectLicenseFoundParen));
                        }
                        else if (expecting == Expecting::Exception)
                        {
                            add_error(msg::format(msgLicenseExpressionExpectExceptionFoundParen));
                        }
                        if (open_parens == 0)
                        {
                            add_error(msg::format(msgLicenseExpressionImbalancedParens));
                        }
                        result.push_back(')');
                        expecting = Expecting::Compound;
                        --open_parens;
                        next();
                        break;
                    case '+':
                        add_error(msg::format(msgLicenseExpressionContainsExtraPlus));
                        next();
                        break;
                    default:
                        if (cur() > 0x7F)
                        {
                            auto ch = cur();
                            auto first = it().pointer_to_current();
                            next();
                            auto last = it().pointer_to_current();
                            add_error(msg::format(msgLicenseExpressionContainsUnicode,
                                                  msg::value = static_cast<uint32_t>(ch),
                                                  msg::pretty_value = StringView{first, last}));
                            break;
                        }
                        if (!is_idstring_element(cur()))
                        {
                            add_error(msg::format(msgLicenseExpressionContainsInvalidCharacter,
                                                  msg::value = static_cast<char>(cur())));
                            next();
                            break;
                        }
                        eat_idstring(result, expecting);
                        break;
                }
            }

            if (expecting == Expecting::License)
            {
                add_error(msg::format(msgLicenseExpressionExpectLicenseFoundEof));
            }
            if (expecting == Expecting::Exception)
            {
                add_error(msg::format(msgLicenseExpressionExpectExceptionFoundEof));
            }

            return result;
        }
    };

    std::string parse_spdx_license_expression(StringView sv, Parse::ParseMessages& messages)
    {
        auto parser = SpdxLicenseExpressionParser(sv, "<license string>");
        auto result = parser.parse();
        messages = parser.extract_messages();
        return result;
    }

    struct LicenseExpressionDeserializer : Json::IDeserializer<std::string>
    {
        virtual StringView type_name() const override { return "an SPDX license expression"; }

        virtual Optional<std::string> visit_null(Json::Reader&) override { return {std::string()}; }

        // if `sv` is a valid SPDX license expression, returns sv,
        // but with whitespace normalized
        virtual Optional<std::string> visit_string(Json::Reader& r, StringView sv) override
        {
            auto parser = SpdxLicenseExpressionParser(sv, "<manifest>");
            auto res = parser.parse();

            for (const auto& warning : parser.messages().warnings)
            {
                msg::println(Color::warning, warning.format("<manifest>", Parse::MessageKind::Warning));
            }
            if (auto err = parser.get_error())
            {
                r.add_generic_error(type_name(), err->format());
                return std::string();
            }

            return res;
        }

        static LicenseExpressionDeserializer instance;
    };
    LicenseExpressionDeserializer LicenseExpressionDeserializer::instance;

    struct BaselineCommitDeserializer final : Json::IDeserializer<std::string>
    {
        virtual StringView type_name() const override { return "a vcpkg repository commit"; }

        virtual Optional<std::string> visit_string(Json::Reader&, StringView s) override
        {
            // We allow non-sha strings here to allow the core vcpkg code to provide better error
            // messages including the current git commit
            return s.to_string();
        }

        static BaselineCommitDeserializer instance;
    };
    BaselineCommitDeserializer BaselineCommitDeserializer::instance;

    struct ManifestDeserializer : Json::IDeserializer<std::unique_ptr<SourceControlFile>>
    {
        virtual StringView type_name() const override { return "a manifest"; }

        constexpr static StringLiteral NAME = "name";
        constexpr static StringLiteral MAINTAINERS = "maintainers";
        constexpr static StringLiteral CONTACTS = "contacts";
        constexpr static StringLiteral SUMMARY = "summary";
        constexpr static StringLiteral DESCRIPTION = "description";
        constexpr static StringLiteral HOMEPAGE = "homepage";
        constexpr static StringLiteral DOCUMENTATION = "documentation";
        constexpr static StringLiteral LICENSE = "license";
        constexpr static StringLiteral DEPENDENCIES = "dependencies";
        constexpr static StringLiteral DEV_DEPENDENCIES = "dev-dependencies";
        constexpr static StringLiteral FEATURES = "features";
        constexpr static StringLiteral DEFAULT_FEATURES = "default-features";
        constexpr static StringLiteral DEPEND_DEFAULTS = "depend-defaults";
        constexpr static StringLiteral SUPPORTS = "supports";
        constexpr static StringLiteral OVERRIDES = "overrides";
        constexpr static StringLiteral BUILTIN_BASELINE = "builtin-baseline";
        constexpr static StringLiteral VCPKG_CONFIGURATION = "vcpkg-configuration";

        virtual View<StringView> valid_fields() const override
        {
            static const StringView u[] = {
                NAME,
                MAINTAINERS,
                CONTACTS,
                SUMMARY,
                DESCRIPTION,
                HOMEPAGE,
                DOCUMENTATION,
                LICENSE,
                DEPENDENCIES,
                DEPEND_DEFAULTS,
                DEV_DEPENDENCIES,
                FEATURES,
                DEFAULT_FEATURES,
                SUPPORTS,
                OVERRIDES,
                BUILTIN_BASELINE,
                VCPKG_CONFIGURATION,
            };
            static const auto t = Util::Vectors::concat<StringView>(schemed_deserializer_fields(), u);

            return t;
        }

        virtual Optional<std::unique_ptr<SourceControlFile>> visit_object(Json::Reader& r,
                                                                          const Json::Object& obj) override
        {
            auto control_file = std::make_unique<SourceControlFile>();
            control_file->core_paragraph = std::make_unique<SourceParagraph>();

            auto& spgh = control_file->core_paragraph;

            for (const auto& el : obj)
            {
                if (Strings::starts_with(el.first, "$"))
                {
                    spgh->extra_info.insert_or_replace(el.first.to_string(), el.second);
                }
            }

            static Json::StringDeserializer url_deserializer{"a url"};
            r.required_object_field(type_name(), obj, NAME, spgh->name, Json::IdentifierDeserializer::instance);
            auto schemed_version = visit_required_schemed_deserializer(type_name(), r, obj, false);
            spgh->raw_version = schemed_version.version.text();
            spgh->version_scheme = schemed_version.scheme;
            spgh->port_version = schemed_version.version.port_version();

            r.optional_object_field(obj, DEPEND_DEFAULTS, spgh->depend_defaults, Json::BooleanDeserializer::instance);
            r.optional_object_field(obj, MAINTAINERS, spgh->maintainers, Json::ParagraphDeserializer::instance);
            r.optional_object_field(obj, CONTACTS, spgh->contacts, ContactsDeserializer::instance);
            r.optional_object_field(obj, SUMMARY, spgh->summary, Json::ParagraphDeserializer::instance);
            r.optional_object_field(obj, DESCRIPTION, spgh->description, Json::ParagraphDeserializer::instance);
            r.optional_object_field(obj, HOMEPAGE, spgh->homepage, url_deserializer);
            r.optional_object_field(obj, DOCUMENTATION, spgh->documentation, url_deserializer);

            std::string license;
            if (r.optional_object_field(obj, LICENSE, license, LicenseExpressionDeserializer::instance))
            {
                spgh->license = {std::move(license)};
            }

            r.optional_object_field(obj, DEPENDENCIES, spgh->dependencies, DependencyArrayDeserializer::instance);
            static Json::ArrayDeserializer<DependencyOverrideDeserializer> overrides_deserializer{
                "an array of overrides"};
            r.optional_object_field(obj, OVERRIDES, spgh->overrides, overrides_deserializer);

            if (obj.contains(DEV_DEPENDENCIES))
            {
                r.add_generic_error(type_name(), DEV_DEPENDENCIES, " are not yet supported");
            }
            std::string baseline;
            if (r.optional_object_field(obj, BUILTIN_BASELINE, baseline, BaselineCommitDeserializer::instance))
            {
                spgh->builtin_baseline = std::move(baseline);
            }

            r.optional_object_field(obj, SUPPORTS, spgh->supports_expression, PlatformExprDeserializer::instance);

            r.optional_object_field(
                obj, DEFAULT_FEATURES, spgh->default_features, Json::IdentifierArrayDeserializer::instance);

            FeaturesObject features_tmp;
            r.optional_object_field(obj, FEATURES, features_tmp, FeaturesFieldDeserializer::instance);
            control_file->feature_paragraphs = std::move(features_tmp.feature_paragraphs);
            control_file->extra_features_info = std::move(features_tmp.extra_features_info);

            if (auto configuration = obj.get(VCPKG_CONFIGURATION))
            {
                if (!configuration->is_object())
                {
                    r.add_generic_error(type_name(), VCPKG_CONFIGURATION, " must be an object");
                }
                else
                {
                    spgh->vcpkg_configuration = make_optional(configuration->object());
                }
            }

            if (auto maybe_error = canonicalize(*control_file))
            {
                Checks::exit_with_message(VCPKG_LINE_INFO, maybe_error->error);
            }

            return std::move(control_file); // gcc-7 bug workaround redundant move
        }

        static ManifestDeserializer instance;
    };
    ManifestDeserializer ManifestDeserializer::instance;

    constexpr StringLiteral ManifestDeserializer::NAME;
    constexpr StringLiteral ManifestDeserializer::MAINTAINERS;
    constexpr StringLiteral ManifestDeserializer::DESCRIPTION;
    constexpr StringLiteral ManifestDeserializer::HOMEPAGE;
    constexpr StringLiteral ManifestDeserializer::DOCUMENTATION;
    constexpr StringLiteral ManifestDeserializer::LICENSE;
    constexpr StringLiteral ManifestDeserializer::DEPENDENCIES;
    constexpr StringLiteral ManifestDeserializer::DEV_DEPENDENCIES;
    constexpr StringLiteral ManifestDeserializer::FEATURES;
    constexpr StringLiteral ManifestDeserializer::DEFAULT_FEATURES;
    constexpr StringLiteral ManifestDeserializer::SUPPORTS;
    constexpr StringLiteral ManifestDeserializer::OVERRIDES;
    constexpr StringLiteral ManifestDeserializer::BUILTIN_BASELINE;
    constexpr StringLiteral ManifestDeserializer::VCPKG_CONFIGURATION;

    // Extracts just the configuration information from a manifest object
    struct ManifestConfigurationDeserializer final : Json::IDeserializer<ManifestConfiguration>
    {
        virtual StringView type_name() const override { return "a manifest"; }

        virtual Optional<ManifestConfiguration> visit_object(Json::Reader& r, const Json::Object& obj) override
        {
            Optional<ManifestConfiguration> x;
            ManifestConfiguration& ret = x.emplace();
            if (!r.optional_object_field(obj,
                                         ManifestDeserializer::VCPKG_CONFIGURATION,
                                         ret.config.emplace(),
                                         get_configuration_deserializer()))
            {
                ret.config = nullopt;
            }
            if (!r.optional_object_field(obj,
                                         ManifestDeserializer::BUILTIN_BASELINE,
                                         ret.builtin_baseline.emplace(),
                                         BaselineCommitDeserializer::instance))
            {
                ret.builtin_baseline = nullopt;
            }
            return x;
        }

        static ManifestConfigurationDeserializer instance;
    };
    ManifestConfigurationDeserializer ManifestConfigurationDeserializer::instance;

    ExpectedS<struct ManifestConfiguration> parse_manifest_configuration(StringView origin,
                                                                         const Json::Object& manifest)
    {
        Json::Reader reader;

        auto res = reader.visit(manifest, ManifestConfigurationDeserializer::instance);

        if (!reader.errors().empty())
        {
            std::string ret = "Error: in the manifest ";
            Strings::append(ret, origin, "\nwhile obtaining configuration information from the manifest:\n");
            for (auto&& err : reader.errors())
            {
                Strings::append(ret, "    ", err, "\n");
            }
            print2("See ", docs::registries_url, " for more information.\n");
            print2("See ", docs::manifests_url, " for more information.\n");
            return std::move(ret);
        }
        else
        {
            return std::move(res).value_or_exit(VCPKG_LINE_INFO);
        }
    }

    SourceControlFile SourceControlFile::clone() const
    {
        SourceControlFile ret;
        ret.core_paragraph = std::make_unique<SourceParagraph>(*core_paragraph);
        for (const auto& feat_ptr : feature_paragraphs)
        {
            ret.feature_paragraphs.push_back(std::make_unique<FeatureParagraph>(*feat_ptr));
        }
        return ret;
    }

    Parse::ParseExpected<SourceControlFile> SourceControlFile::parse_manifest_object(StringView origin,
                                                                                     const Json::Object& manifest)
    {
        Json::Reader reader;

        auto res = reader.visit(manifest, ManifestDeserializer::instance);

        if (!reader.errors().empty())
        {
            auto err = std::make_unique<ParseControlErrorInfo>();
            err->name = origin.to_string();
            err->other_errors = std::move(reader.errors());
            return err;
        }
        else if (auto p = res.get())
        {
            return std::move(*p);
        }
        else
        {
            Checks::unreachable(VCPKG_LINE_INFO);
        }
    }

    Optional<std::string> SourceControlFile::check_against_feature_flags(const Path& origin,
                                                                         const FeatureFlagSettings& flags,
                                                                         bool is_default_builtin_registry) const
    {
        static constexpr StringLiteral s_extended_help = "See `vcpkg help versioning` for more information.";
        auto format_error_message = [&](StringView manifest_field, StringView feature_flag) {
            return Strings::format(" was rejected because it uses \"%s\" and the `%s` feature flag is disabled.\n"
                                   "This can be fixed by removing \"%s\".\n",
                                   manifest_field,
                                   feature_flag,
                                   manifest_field);
        };

        if (!flags.versions)
        {
            auto check_deps = [&](View<Dependency> deps) -> Optional<std::string> {
                for (auto&& dep : deps)
                {
                    if (dep.constraint.type != VersionConstraintKind::None)
                    {
                        LockGuardPtr<Metrics>(g_metrics)->track_property("error-versioning-disabled", "defined");
                        return Strings::concat(
                            origin,
                            " was rejected because it uses constraints and the `",
                            VcpkgCmdArguments::VERSIONS_FEATURE,
                            "` feature flag is disabled.\nThis can be fixed by removing uses of \"version>=\".\n",
                            s_extended_help);
                    }
                }
                return nullopt;
            };

            if (auto r = check_deps(core_paragraph->dependencies)) return r;

            for (auto&& fpgh : feature_paragraphs)
            {
                if (auto r = check_deps(fpgh->dependencies)) return r;
            }

            if (core_paragraph->overrides.size() != 0)
            {
                LockGuardPtr<Metrics>(g_metrics)->track_property("error-versioning-disabled", "defined");
                return Strings::concat(
                    origin,
                    format_error_message(ManifestDeserializer::OVERRIDES, VcpkgCmdArguments::VERSIONS_FEATURE),
                    s_extended_help);
            }

            if (core_paragraph->builtin_baseline.has_value())
            {
                LockGuardPtr<Metrics>(g_metrics)->track_property("error-versioning-disabled", "defined");
                return Strings::concat(
                    origin,
                    format_error_message(ManifestDeserializer::BUILTIN_BASELINE, VcpkgCmdArguments::VERSIONS_FEATURE),
                    s_extended_help);
            }
        }
        else
        {
            if (!core_paragraph->builtin_baseline.has_value() && is_default_builtin_registry)
            {
                if (std::any_of(core_paragraph->dependencies.begin(),
                                core_paragraph->dependencies.end(),
                                [](const auto& dependency) {
                                    return dependency.constraint.type != VersionConstraintKind::None;
                                }))
                {
                    LockGuardPtr<Metrics>(g_metrics)->track_property("error-versioning-no-baseline", "defined");
                    return Strings::concat(
                        origin,
                        " was rejected because it uses \"version>=\" and does not have a \"builtin-baseline\".\n",
                        s_extended_help);
                }

                if (!core_paragraph->overrides.empty())
                {
                    LockGuardPtr<Metrics>(g_metrics)->track_property("error-versioning-no-baseline", "defined");
                    return Strings::concat(
                        origin,
                        " was rejected because it uses \"overrides\" and does not have a \"builtin-baseline\".\n",
                        s_extended_help);
                }
            }
        }
        return nullopt;
    }

    void print_error_message(Span<const std::unique_ptr<Parse::ParseControlErrorInfo>> error_info_list)
    {
        Checks::check_exit(VCPKG_LINE_INFO, error_info_list.size() > 0);

        for (auto&& error_info : error_info_list)
        {
            Checks::check_exit(VCPKG_LINE_INFO, error_info != nullptr);
            if (!error_info->error.empty())
            {
                print2(Color::error, "Error: while loading ", error_info->name, ":\n", error_info->error, '\n');
            }

            if (!error_info->other_errors.empty())
            {
                print2(Color::error, "Errors occurred while parsing ", error_info->name, "\n");
                for (auto&& msg : error_info->other_errors)
                    print2("    ", msg, '\n');
            }
        }

        bool have_remaining_fields = false;
        for (auto&& error_info : error_info_list)
        {
            if (!error_info->extra_fields.empty())
            {
                print2(Color::error,
                       "Error: There are invalid fields in the control or manifest file of ",
                       error_info->name,
                       '\n');
                print2("The following fields were not expected:\n");

                for (const auto& pr : error_info->extra_fields)
                {
                    print2("    In ", pr.first, ": ", Strings::join(", ", pr.second), "\n");
                }
                have_remaining_fields = true;
            }
        }

        if (have_remaining_fields)
        {
            print2("This is the list of valid fields for CONTROL files (case-sensitive): \n\n    ",
                   Strings::join("\n    ", get_list_of_valid_fields()),
                   "\n\n");
#if defined(_WIN32)
            auto bootstrap = ".\\bootstrap-vcpkg.bat";
#else
            auto bootstrap = "./bootstrap-vcpkg.sh";
#endif
            vcpkg::printf("You may need to update the vcpkg binary; try running %s to update.\n\n", bootstrap);
        }

        for (auto&& error_info : error_info_list)
        {
            if (!error_info->missing_fields.empty())
            {
                print2(Color::error, "Error: There are missing fields in the control file of ", error_info->name, '\n');
                print2("The following fields were missing:\n");
                for (const auto& pr : error_info->missing_fields)
                {
                    print2("    In ", pr.first, ": ", Strings::join(", ", pr.second), "\n");
                }
            }
        }

        for (auto&& error_info : error_info_list)
        {
            if (!error_info->expected_types.empty())
            {
                print2(Color::error,
                       "Error: There are invalid field types in the CONTROL or manifest file of ",
                       error_info->name,
                       '\n');
                print2("The following fields had the wrong types:\n\n");

                for (const auto& pr : error_info->expected_types)
                {
                    vcpkg::printf("    %s was expected to be %s\n", pr.first, pr.second);
                }
                print2("\n");
            }
        }
    }

    Optional<const FeatureParagraph&> SourceControlFile::find_feature(const std::string& featurename) const
    {
        auto it = Util::find_if(feature_paragraphs,
                                [&](const std::unique_ptr<FeatureParagraph>& p) { return p->name == featurename; });
        if (it != feature_paragraphs.end())
            return **it;
        else
            return nullopt;
    }

    bool SourceControlFile::has_qualified_dependencies() const
    {
        for (auto&& dep : core_paragraph->dependencies)
        {
            if (!dep.platform.is_empty()) return true;
        }
        for (auto&& fpgh : feature_paragraphs)
        {
            for (auto&& dep : fpgh->dependencies)
            {
                if (!dep.platform.is_empty()) return true;
            }
        }
        return false;
    }

    Optional<const std::vector<Dependency>&> SourceControlFile::find_dependencies_for_feature(
        const std::string& featurename) const
    {
        if (featurename == "core")
        {
            return core_paragraph->dependencies;
        }
        else if (auto p_feature = find_feature(featurename).get())
            return p_feature->dependencies;
        else
            return nullopt;
    }

    std::vector<FullPackageSpec> filter_dependencies(const std::vector<vcpkg::Dependency>& deps,
                                                     Triplet target,
                                                     Triplet host,
                                                     const std::unordered_map<std::string, std::string>& cmake_vars,
                                                     ImplicitDefault id)
    {
        std::vector<FullPackageSpec> ret;
        for (auto&& dep : deps)
        {
            if (dep.platform.evaluate(cmake_vars))
            {
<<<<<<< HEAD
                ret.emplace_back(dep.to_full_spec(target, host));
=======
                ret.emplace_back(dep.to_full_spec(target, host, id));
>>>>>>> ab60885b
            }
        }
        return ret;
    }

    static bool is_dependency_trivial(const Dependency& dep)
    {
        return dep.features.empty() && dep.platform.is_empty() && dep.extra_info.is_empty() &&
               dep.constraint.type == VersionConstraintKind::None && !dep.host;
    }

    static Json::Object serialize_manifest_impl(const SourceControlFile& scf, bool debug)
    {
        auto serialize_paragraph =
            [&](Json::Object& obj, StringLiteral name, const std::vector<std::string>& pgh, bool always = false) {
                if (!debug)
                {
                    if (pgh.empty())
                    {
                        if (always)
                        {
                            obj.insert(name, Json::Array());
                        }
                        return;
                    }
                    if (pgh.size() == 1)
                    {
                        obj.insert(name, Json::Value::string(pgh.front()));
                        return;
                    }
                }

                auto& arr = obj.insert(name, Json::Array());
                for (const auto& s : pgh)
                {
                    arr.push_back(Json::Value::string(s));
                }
            };
        auto serialize_optional_array =
            [&](Json::Object& obj, StringLiteral name, const std::vector<std::string>& pgh) {
                if (pgh.empty() && !debug) return;

                auto& arr = obj.insert(name, Json::Array());
                for (const auto& s : pgh)
                {
                    arr.push_back(Json::Value::string(s));
                }
            };
        auto serialize_optional_string = [&](Json::Object& obj, StringLiteral name, const std::string& s) {
            if (!s.empty() || debug)
            {
                obj.insert(name, Json::Value::string(s));
            }
        };
        auto serialize_dependency = [&](Json::Array& arr, const Dependency& dep) {
            if (is_dependency_trivial(dep))
            {
                arr.push_back(Json::Value::string(dep.name));
            }
            else
            {
                auto& dep_obj = arr.push_back(Json::Object());
                for (const auto& el : dep.extra_info)
                {
                    dep_obj.insert(el.first.to_string(), el.second);
                }

                dep_obj.insert(DependencyDeserializer::NAME, Json::Value::string(dep.name));
                if (dep.host) dep_obj.insert(DependencyDeserializer::HOST, Json::Value::boolean(true));

                auto features_copy = dep.features;
                auto core_it = std::find(features_copy.begin(), features_copy.end(), "core");
                if (core_it != features_copy.end())
                {
                    dep_obj.insert(DependencyDeserializer::DEFAULT_FEATURES, Json::Value::boolean(false));
                    features_copy.erase(core_it);
                }

                serialize_optional_array(dep_obj, DependencyDeserializer::FEATURES, features_copy);
                serialize_optional_string(dep_obj, DependencyDeserializer::PLATFORM, to_string(dep.platform));
                if (dep.constraint.type == VersionConstraintKind::Minimum)
                {
                    auto s = dep.constraint.value;
                    if (dep.constraint.port_version != 0)
                    {
                        Strings::append(s, '#', dep.constraint.port_version);
                    }
                    dep_obj.insert(DependencyDeserializer::VERSION_GE, Json::Value::string(std::move(s)));
                }
            }
        };

        auto serialize_override = [&](Json::Array& arr, const DependencyOverride& dep) {
            auto& dep_obj = arr.push_back(Json::Object());
            for (const auto& el : dep.extra_info)
            {
                dep_obj.insert(el.first.to_string(), el.second);
            }

            dep_obj.insert(DependencyOverrideDeserializer::NAME, Json::Value::string(dep.name));

            serialize_schemed_version(dep_obj, dep.version_scheme, dep.version, dep.port_version);
        };

        Json::Object obj;

        for (const auto& el : scf.core_paragraph->extra_info)
        {
            obj.insert(el.first.to_string(), el.second);
        }

        if (auto configuration = scf.core_paragraph->vcpkg_configuration.get())
        {
            Json::Reader reader;
            auto maybe_configuration = reader.visit(*configuration, get_configuration_deserializer());
            if (!reader.errors().empty())
            {
                print2(Color::error, "Errors occurred while parsing ", ManifestDeserializer::VCPKG_CONFIGURATION, "\n");
                for (auto&& msg : reader.errors())
                    print2("    ", msg, '\n');

                print2("See ", docs::registries_url, " for more information.\n");
                Checks::exit_fail(VCPKG_LINE_INFO);
            }
            obj.insert(ManifestDeserializer::VCPKG_CONFIGURATION,
                       maybe_configuration.value_or_exit(VCPKG_LINE_INFO).serialize());
        }

        obj.insert(ManifestDeserializer::NAME, Json::Value::string(scf.core_paragraph->name));

        serialize_schemed_version(obj,
                                  scf.core_paragraph->version_scheme,
                                  scf.core_paragraph->raw_version,
                                  scf.core_paragraph->port_version,
                                  debug);

        serialize_paragraph(obj, ManifestDeserializer::MAINTAINERS, scf.core_paragraph->maintainers);
        if (scf.core_paragraph->contacts.size() > 0)
        {
            obj.insert(ManifestDeserializer::CONTACTS, scf.core_paragraph->contacts);
        }
        serialize_paragraph(obj, ManifestDeserializer::SUMMARY, scf.core_paragraph->summary);
        serialize_paragraph(obj, ManifestDeserializer::DESCRIPTION, scf.core_paragraph->description);

        serialize_optional_string(obj, ManifestDeserializer::HOMEPAGE, scf.core_paragraph->homepage);
        serialize_optional_string(obj, ManifestDeserializer::DOCUMENTATION, scf.core_paragraph->documentation);
        if (auto license = scf.core_paragraph->license.get())
        {
            if (license->empty())
            {
                obj.insert(ManifestDeserializer::LICENSE, Json::Value::null(nullptr));
            }
            else
            {
                obj.insert(ManifestDeserializer::LICENSE, Json::Value::string(*license));
            }
        }
        else if (debug)
        {
            obj.insert(ManifestDeserializer::LICENSE, Json::Value::string(""));
        }
        serialize_optional_string(
            obj, ManifestDeserializer::SUPPORTS, to_string(scf.core_paragraph->supports_expression));
        if (scf.core_paragraph->builtin_baseline.has_value())
        {
            obj.insert(ManifestDeserializer::BUILTIN_BASELINE,
                       Json::Value::string(scf.core_paragraph->builtin_baseline.value_or_exit(VCPKG_LINE_INFO)));
        }

        if (!scf.core_paragraph->depend_defaults || debug)
        {
            obj.insert(ManifestDeserializer::DEPEND_DEFAULTS, Json::Value::boolean(false));
        }

        if (!scf.core_paragraph->dependencies.empty() || debug)
        {
            auto& deps = obj.insert(ManifestDeserializer::DEPENDENCIES, Json::Array());

            for (const auto& dep : scf.core_paragraph->dependencies)
            {
                serialize_dependency(deps, dep);
            }
        }

        serialize_optional_array(obj, ManifestDeserializer::DEFAULT_FEATURES, scf.core_paragraph->default_features);

        if (debug || !scf.feature_paragraphs.empty() || !scf.extra_features_info.is_empty())
        {
            auto& map = obj.insert(ManifestDeserializer::FEATURES, Json::Object());
            for (const auto& pr : scf.extra_features_info)
            {
                map.insert(pr.first.to_string(), pr.second);
            }
            for (const auto& feature : scf.feature_paragraphs)
            {
                auto& feature_obj = map.insert(feature->name, Json::Object());
                for (const auto& el : feature->extra_info)
                {
                    feature_obj.insert(el.first.to_string(), el.second);
                }

                serialize_paragraph(feature_obj, FeatureDeserializer::DESCRIPTION, feature->description, true);
                serialize_optional_string(
                    feature_obj, FeatureDeserializer::SUPPORTS, to_string(feature->supports_expression));

                if (!feature->dependencies.empty() || debug)
                {
                    auto& deps = feature_obj.insert(FeatureDeserializer::DEPENDENCIES, Json::Array());
                    for (const auto& dep : feature->dependencies)
                    {
                        serialize_dependency(deps, dep);
                    }
                }
            }
        }

        if (!scf.core_paragraph->overrides.empty() || debug)
        {
            auto& overrides = obj.insert(ManifestDeserializer::OVERRIDES, Json::Array());

            for (const auto& over : scf.core_paragraph->overrides)
            {
                serialize_override(overrides, over);
            }
        }

        return obj;
    }

    Json::Object serialize_debug_manifest(const SourceControlFile& scf) { return serialize_manifest_impl(scf, true); }

    Json::Object serialize_manifest(const SourceControlFile& scf) { return serialize_manifest_impl(scf, false); }
}<|MERGE_RESOLUTION|>--- conflicted
+++ resolved
@@ -1516,11 +1516,7 @@
         {
             if (dep.platform.evaluate(cmake_vars))
             {
-<<<<<<< HEAD
-                ret.emplace_back(dep.to_full_spec(target, host));
-=======
                 ret.emplace_back(dep.to_full_spec(target, host, id));
->>>>>>> ab60885b
             }
         }
         return ret;
