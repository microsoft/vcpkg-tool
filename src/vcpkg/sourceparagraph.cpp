#include <vcpkg/base/checks.h>
#include <vcpkg/base/expected.h>
#include <vcpkg/base/jsonreader.h>
#include <vcpkg/base/message_sinks.h>
#include <vcpkg/base/span.h>
#include <vcpkg/base/stringview.h>
#include <vcpkg/base/system.debug.h>
#include <vcpkg/base/util.h>

#include <vcpkg/configuration.h>
#include <vcpkg/documentation.h>
#include <vcpkg/metrics.h>
#include <vcpkg/packagespec.h>
#include <vcpkg/platform-expression.h>
#include <vcpkg/sourceparagraph.h>
#include <vcpkg/triplet.h>
#include <vcpkg/vcpkgcmdarguments.h>
#include <vcpkg/versiondeserializers.h>

namespace vcpkg
{

    bool operator==(const DependencyConstraint& lhs, const DependencyConstraint& rhs)
    {
        if (lhs.type != rhs.type) return false;
        return lhs.version == rhs.version;
    }

    Optional<Version> DependencyConstraint::try_get_minimum_version() const
    {
        if (type == VersionConstraintKind::None)
        {
            return nullopt;
        }

        return version;
    }

    bool Dependency::has_platform_expressions() const
    {
        return !platform.is_empty() || Util::any_of(features, [](const auto f) { return !f.platform.is_empty(); });
    }

    FullPackageSpec Dependency::to_full_spec(View<std::string> feature_list, Triplet target, Triplet host_triplet) const
    {
        InternalFeatureSet internal_feature_list(feature_list.begin(), feature_list.end());
        internal_feature_list.push_back("core");
        if (default_features)
        {
            internal_feature_list.push_back("default");
        }
        return FullPackageSpec{{name, host ? host_triplet : target}, std::move(internal_feature_list)};
    }

    bool operator==(const Dependency& lhs, const Dependency& rhs)
    {
        if (lhs.name != rhs.name) return false;
        if (lhs.features != rhs.features) return false;
        if (!structurally_equal(lhs.platform, rhs.platform)) return false;
        if (lhs.extra_info != rhs.extra_info) return false;
        if (lhs.constraint != rhs.constraint) return false;
        if (lhs.host != rhs.host) return false;

        return true;
    }
    bool operator!=(const Dependency& lhs, const Dependency& rhs);

    bool operator==(const DependencyOverride& lhs, const DependencyOverride& rhs)
    {
        if (lhs.name != rhs.name) return false;
        if (lhs.version != rhs.version) return false;
        if (lhs.scheme != rhs.scheme) return false;
        return lhs.extra_info == rhs.extra_info;
    }
    bool operator!=(const DependencyOverride& lhs, const DependencyOverride& rhs);

    bool operator==(const DependencyRequestedFeature& lhs, const DependencyRequestedFeature& rhs)
    {
        return lhs.name == rhs.name && structurally_equal(lhs.platform, rhs.platform);
    }

    bool operator!=(const DependencyRequestedFeature& lhs, const DependencyRequestedFeature& rhs)
    {
        return !(lhs == rhs);
    }

    struct UrlDeserializer : Json::StringDeserializer
    {
        LocalizedString type_name() const override { return msg::format(msgAUrl); }

        static const UrlDeserializer instance;
    };

    const UrlDeserializer UrlDeserializer::instance;

    template<class Lhs, class Rhs>
    static bool paragraph_equal(const Lhs& lhs, const Rhs& rhs)
    {
        return std::equal(
            lhs.begin(), lhs.end(), rhs.begin(), rhs.end(), [](const std::string& lhs, const std::string& rhs) {
                return Strings::trim(StringView(lhs)) == Strings::trim(StringView(rhs));
            });
    }

    bool operator==(const SourceParagraph& lhs, const SourceParagraph& rhs)
    {
        if (lhs.name != rhs.name) return false;
        if (lhs.version_scheme != rhs.version_scheme) return false;
        if (lhs.version != rhs.version) return false;
        if (!paragraph_equal(lhs.description, rhs.description)) return false;
        if (!paragraph_equal(lhs.maintainers, rhs.maintainers)) return false;
        if (lhs.homepage != rhs.homepage) return false;
        if (lhs.documentation != rhs.documentation) return false;
        if (lhs.dependencies != rhs.dependencies) return false;
        if (lhs.default_features != rhs.default_features) return false;
        if (lhs.license != rhs.license) return false;

        if (!structurally_equal(lhs.supports_expression, rhs.supports_expression)) return false;

        if (lhs.extra_info != rhs.extra_info) return false;

        return true;
    }

    bool operator==(const FeatureParagraph& lhs, const FeatureParagraph& rhs)
    {
        if (lhs.name != rhs.name) return false;
        if (lhs.dependencies != rhs.dependencies) return false;
        if (!paragraph_equal(lhs.description, rhs.description)) return false;
        if (lhs.extra_info != rhs.extra_info) return false;

        return true;
    }

    bool operator==(const SourceControlFile& lhs, const SourceControlFile& rhs)
    {
        if (*lhs.core_paragraph != *rhs.core_paragraph) return false;
        return std::equal(lhs.feature_paragraphs.begin(),
                          lhs.feature_paragraphs.end(),
                          rhs.feature_paragraphs.begin(),
                          rhs.feature_paragraphs.end(),
                          [](const std::unique_ptr<FeatureParagraph>& lhs,
                             const std::unique_ptr<FeatureParagraph>& rhs) { return *lhs == *rhs; });
    }

    namespace SourceParagraphFields
    {
        static constexpr StringLiteral BUILD_DEPENDS = "Build-Depends";
        static constexpr StringLiteral DEFAULT_FEATURES = "Default-Features";
        static constexpr StringLiteral DESCRIPTION = "Description";
        static constexpr StringLiteral FEATURE = "Feature";
        static constexpr StringLiteral MAINTAINERS = "Maintainer";
        static constexpr StringLiteral NAME = "Source";
        static constexpr StringLiteral VERSION = "Version";
        static constexpr StringLiteral PORT_VERSION = "Port-Version";
        static constexpr StringLiteral HOMEPAGE = "Homepage";
        static constexpr StringLiteral TYPE = "Type";
        static constexpr StringLiteral SUPPORTS = "Supports";
    }

    static Span<const StringView> get_list_of_valid_fields()
    {
        static const StringView valid_fields[] = {
            SourceParagraphFields::NAME,
            SourceParagraphFields::VERSION,
            SourceParagraphFields::PORT_VERSION,
            SourceParagraphFields::DESCRIPTION,
            SourceParagraphFields::MAINTAINERS,
            SourceParagraphFields::BUILD_DEPENDS,
            SourceParagraphFields::HOMEPAGE,
            SourceParagraphFields::TYPE,
            SourceParagraphFields::SUPPORTS,
            SourceParagraphFields::DEFAULT_FEATURES,
        };

        return valid_fields;
    }

    static void trim_all(std::vector<std::string>& arr)
    {
        for (auto& el : arr)
        {
            Strings::inplace_trim(el);
        }
    }

    namespace
    {
        constexpr static struct Canonicalize
        {
            struct FeatureLess
            {
                bool operator()(const std::unique_ptr<FeatureParagraph>& lhs,
                                const std::unique_ptr<FeatureParagraph>& rhs) const
                {
                    return (*this)(*lhs, *rhs);
                }
                bool operator()(const FeatureParagraph& lhs, const FeatureParagraph& rhs) const
                {
                    return lhs.name < rhs.name;
                }
            };
            struct FeatureEqual
            {
                bool operator()(const std::unique_ptr<FeatureParagraph>& lhs,
                                const std::unique_ptr<FeatureParagraph>& rhs) const
                {
                    return (*this)(*lhs, *rhs);
                }
                bool operator()(const FeatureParagraph& lhs, const FeatureParagraph& rhs) const
                {
                    return lhs.name == rhs.name;
                }
            };

            struct DependencyFeatureLess
            {
                bool operator()(const DependencyRequestedFeature& lhs, const DependencyRequestedFeature& rhs) const
                {
                    if (lhs.name == rhs.name)
                    {
                        auto platform_cmp = compare(lhs.platform, rhs.platform);
                        return platform_cmp < 0;
                    }
                    return lhs.name < rhs.name;
                }
            };

            // assume canonicalized feature list
            struct DependencyLess
            {
                bool operator()(const std::unique_ptr<Dependency>& lhs, const std::unique_ptr<Dependency>& rhs) const
                {
                    return (*this)(*lhs, *rhs);
                }
                bool operator()(const Dependency& lhs, const Dependency& rhs) const
                {
                    auto cmp = lhs.name.compare(rhs.name);
                    if (cmp < 0) return true;
                    if (cmp > 0) return false;

                    // same dependency name

                    // order by platform string:
                    auto platform_cmp = compare(lhs.platform, rhs.platform);
                    if (platform_cmp < 0) return true;
                    if (platform_cmp > 0) return false;

                    // then order by features
                    // smaller list first, then lexicographical
                    if (lhs.features.size() < rhs.features.size()) return true;
                    if (rhs.features.size() < lhs.features.size()) return false;

                    // then finally order by feature list
                    if (std::lexicographical_compare(lhs.features.begin(),
                                                     lhs.features.end(),
                                                     rhs.features.begin(),
                                                     rhs.features.end(),
                                                     DependencyFeatureLess{}))
                    {
                        return true;
                    }
                    return false;
                }
            };

            template<class T>
            void operator()(std::unique_ptr<T>& ptr) const
            {
                (*this)(*ptr);
            }

            void operator()(Dependency& dep) const
            {
                std::sort(dep.features.begin(), dep.features.end(), DependencyFeatureLess{});
                dep.extra_info.sort_keys();
            }
            void operator()(SourceParagraph& spgh) const
            {
                std::for_each(spgh.dependencies.begin(), spgh.dependencies.end(), *this);
                std::sort(spgh.dependencies.begin(), spgh.dependencies.end(), DependencyLess{});

                std::sort(spgh.default_features.begin(), spgh.default_features.end(), DependencyFeatureLess{});

                spgh.extra_info.sort_keys();
            }
            void operator()(FeatureParagraph& fpgh) const
            {
                std::for_each(fpgh.dependencies.begin(), fpgh.dependencies.end(), *this);
                std::sort(fpgh.dependencies.begin(), fpgh.dependencies.end(), DependencyLess{});

                fpgh.extra_info.sort_keys();
            }
            [[nodiscard]] std::unique_ptr<ParseControlErrorInfo> operator()(SourceControlFile& scf) const
            {
                (*this)(*scf.core_paragraph);
                std::for_each(scf.feature_paragraphs.begin(), scf.feature_paragraphs.end(), *this);
                std::sort(scf.feature_paragraphs.begin(), scf.feature_paragraphs.end(), FeatureLess{});

                auto adjacent_equal =
                    std::adjacent_find(scf.feature_paragraphs.begin(), scf.feature_paragraphs.end(), FeatureEqual{});
                if (adjacent_equal != scf.feature_paragraphs.end())
                {
                    auto error_info = std::make_unique<ParseControlErrorInfo>();
                    error_info->name = scf.core_paragraph->name;
                    error_info->error = msg::format_error(msgMultipleFeatures,
                                                          msg::package_name = scf.core_paragraph->name,
                                                          msg::feature = (*adjacent_equal)->name);
                    return error_info;
                }
                return nullptr;
            }
        } canonicalize{};
    }

    static ParseExpected<SourceParagraph> parse_source_paragraph(StringView origin, Paragraph&& fields)
    {
        ParagraphParser parser(std::move(fields));

        auto spgh = std::make_unique<SourceParagraph>();

        parser.required_field(SourceParagraphFields::NAME, spgh->name);
        parser.required_field(SourceParagraphFields::VERSION, spgh->version.text);

        auto pv_str = parser.optional_field(SourceParagraphFields::PORT_VERSION);
        if (!pv_str.empty())
        {
            auto pv_opt = Strings::strto<int>(pv_str);
            if (auto pv = pv_opt.get())
            {
                spgh->version.port_version = *pv;
            }
            else
            {
                parser.add_type_error(SourceParagraphFields::PORT_VERSION, msg::format(msgANonNegativeInteger));
            }
        }

        spgh->description = Strings::split(parser.optional_field(SourceParagraphFields::DESCRIPTION), '\n');
        trim_all(spgh->description);

        spgh->maintainers = Strings::split(parser.optional_field(SourceParagraphFields::MAINTAINERS), '\n');
        trim_all(spgh->maintainers);

        spgh->homepage = parser.optional_field(SourceParagraphFields::HOMEPAGE);
        TextRowCol textrowcol;
        std::string buf;
        parser.optional_field(SourceParagraphFields::BUILD_DEPENDS, {buf, textrowcol});

        auto maybe_dependencies = parse_dependencies_list(buf, origin, textrowcol);
        if (const auto dependencies = maybe_dependencies.get())
        {
            spgh->dependencies = *dependencies;
        }
        else
        {
            return ParseControlErrorInfo::from_error(origin, std::move(maybe_dependencies).error());
        }

        buf.clear();
        parser.optional_field(SourceParagraphFields::DEFAULT_FEATURES, {buf, textrowcol});

        auto maybe_default_features = parse_default_features_list(buf, origin, textrowcol);
        if (const auto default_features = maybe_default_features.get())
        {
            for (auto&& default_feature : *default_features)
            {
                if (default_feature == "core")
                {
                    return ParseControlErrorInfo::from_error(origin, msg::format_error(msgDefaultFeatureCore));
                }

                if (default_feature == "default")
                {
                    return ParseControlErrorInfo::from_error(origin, msg::format_error(msgDefaultFeatureDefault));
                }

                if (!Json::IdentifierDeserializer::is_ident(default_feature))
                {
                    return ParseControlErrorInfo::from_error(origin,
                                                             msg::format_error(msgDefaultFeatureIdentifier)
                                                                 .append_raw('\n')
                                                                 .append_raw(NotePrefix)
                                                                 .append(msgParseIdentifierError,
                                                                         msg::value = default_feature,
                                                                         msg::url = docs::manifests_url));
                }

                spgh->default_features.push_back({std::move(default_feature)});
            }
        }
        else
        {
            return ParseControlErrorInfo::from_error(origin, std::move(maybe_default_features).error());
        }

        auto supports_expr = parser.optional_field(SourceParagraphFields::SUPPORTS);
        if (!supports_expr.empty())
        {
            auto maybe_expr = PlatformExpression::parse_platform_expression(
                supports_expr, PlatformExpression::MultipleBinaryOperators::Allow);
            if (auto expr = maybe_expr.get())
            {
                spgh->supports_expression = std::move(*expr);
            }
            else
            {
                parser.add_type_error(SourceParagraphFields::SUPPORTS, msg::format(msgAPlatformExpression));
            }
        }

        // This is leftover from a previous attempt to add "alias ports", not currently used.
        (void)parser.optional_field(SourceParagraphFields::TYPE);
        auto err = parser.error_info(spgh->name.empty() ? origin : spgh->name);
        if (err)
            return err;
        else
            return spgh;
    }

    static ParseExpected<FeatureParagraph> parse_feature_paragraph(StringView origin, Paragraph&& fields)
    {
        ParagraphParser parser(std::move(fields));

        auto fpgh = std::make_unique<FeatureParagraph>();

        parser.required_field(SourceParagraphFields::FEATURE, fpgh->name);
        fpgh->description = Strings::split(parser.required_field(SourceParagraphFields::DESCRIPTION), '\n');
        trim_all(fpgh->description);

        auto maybe_dependencies =
            parse_dependencies_list(parser.optional_field(SourceParagraphFields::BUILD_DEPENDS), origin);
        if (maybe_dependencies.has_value())
        {
            fpgh->dependencies = maybe_dependencies.value_or_exit(VCPKG_LINE_INFO);
        }
        else
        {
            return ParseControlErrorInfo::from_error(origin, std::move(maybe_dependencies).error());
        }

        auto err = parser.error_info(fpgh->name.empty() ? origin : fpgh->name);
        if (err)
            return err;
        else
            return fpgh;
    }

    ParseExpected<SourceControlFile> SourceControlFile::parse_control_file(StringView origin,
                                                                           std::vector<Paragraph>&& control_paragraphs)
    {
        if (control_paragraphs.size() == 0)
        {
            auto ret = std::make_unique<ParseControlErrorInfo>();
            ret->name = origin.to_string();
            return ret;
        }

        auto control_file = std::make_unique<SourceControlFile>();

        auto maybe_source = parse_source_paragraph(origin, std::move(control_paragraphs.front()));
        if (const auto source = maybe_source.get())
            control_file->core_paragraph = std::move(*source);
        else
            return std::move(maybe_source).error();

        control_paragraphs.erase(control_paragraphs.begin());

        for (auto&& feature_pgh : control_paragraphs)
        {
            auto maybe_feature = parse_feature_paragraph(origin, std::move(feature_pgh));
            if (const auto feature = maybe_feature.get())
                control_file->feature_paragraphs.emplace_back(std::move(*feature));
            else
                return std::move(maybe_feature).error();
        }

        if (auto maybe_error = canonicalize(*control_file))
        {
            return maybe_error;
        }

        return control_file;
    }

    struct PlatformExprDeserializer final : Json::IDeserializer<PlatformExpression::Expr>
    {
        virtual LocalizedString type_name() const override { return msg::format(msgAPlatformExpression); }

        virtual Optional<PlatformExpression::Expr> visit_string(Json::Reader& r, StringView sv) const override
        {
            auto opt =
                PlatformExpression::parse_platform_expression(sv, PlatformExpression::MultipleBinaryOperators::Deny);
            if (auto res = opt.get())
            {
                return std::move(*res);
            }
            else
            {
                r.add_generic_error(type_name(), std::move(opt).error());
                return PlatformExpression::Expr();
            }
        }

        static const PlatformExprDeserializer instance;
    };
    const PlatformExprDeserializer PlatformExprDeserializer::instance;

    struct DefaultFeatureNameDeserializer : Json::IDeserializer<std::string>
    {
        virtual LocalizedString type_name() const override { return msg::format(msgADefaultFeature); }
        virtual Optional<std::string> visit_string(Json::Reader& r, StringView sv) const override
        {
            if (sv == "core")
            {
                r.add_generic_error(type_name(), msg::format(msgDefaultFeatureCore));
                return sv.to_string();
            }

            if (sv == "default")
            {
                r.add_generic_error(type_name(), msg::format(msgDefaultFeatureDefault));
                return sv.to_string();
            }

            return Json::FeatureNameDeserializer::instance.visit_string(r, sv);
        }
        static const DefaultFeatureNameDeserializer instance;
    };

    const DefaultFeatureNameDeserializer DefaultFeatureNameDeserializer::instance;

    struct DefaultFeatureDeserializer : Json::IDeserializer<DependencyRequestedFeature>
    {
        LocalizedString type_name() const override { return msg::format(msgADefaultFeature); }

        constexpr static StringLiteral NAME = "name";
        constexpr static StringLiteral PLATFORM = "platform";

        Span<const StringView> valid_fields() const override
        {
            static const StringView t[] = {
                NAME,
                PLATFORM,
            };
            return t;
        }

        Optional<DependencyRequestedFeature> visit_string(Json::Reader& r, StringView sv) const override
        {
            return DefaultFeatureNameDeserializer::instance.visit_string(r, sv).map(
                [](std::string&& name) { return DependencyRequestedFeature{std::move(name)}; });
        }

        Optional<DependencyRequestedFeature> visit_object(Json::Reader& r, const Json::Object& obj) const override
        {
            DependencyRequestedFeature answer;
            r.required_object_field(type_name(), obj, NAME, answer.name, DefaultFeatureNameDeserializer::instance);
            r.optional_object_field(obj, PLATFORM, answer.platform, PlatformExprDeserializer::instance);
            return answer;
        }

        const static DefaultFeatureDeserializer instance;
    };
    const DefaultFeatureDeserializer DefaultFeatureDeserializer::instance;

    struct DefaultFeatureArrayDeserializer : Json::ArrayDeserializer<DefaultFeatureDeserializer>
    {
        LocalizedString type_name() const override { return msg::format(msgAnArrayOfDefaultFeatures); }

        static const DefaultFeatureArrayDeserializer instance;
    };
    const DefaultFeatureArrayDeserializer DefaultFeatureArrayDeserializer::instance;

    struct DependencyFeatureNameDeserializer : Json::IDeserializer<std::string>
    {
        virtual LocalizedString type_name() const override { return msg::format(msgAFeatureName); }
        virtual Optional<std::string> visit_string(Json::Reader& r, StringView sv) const override
        {
            if (sv == "core")
            {
                r.add_generic_error(type_name(), msg::format(msgDependencyFeatureCore));
                return sv.to_string();
            }

            if (sv == "default")
            {
                r.add_generic_error(type_name(), msg::format(msgDependencyFeatureDefault));
                return sv.to_string();
            }

            return Json::FeatureNameDeserializer::instance.visit_string(r, sv);
        }
        static const DependencyFeatureNameDeserializer instance;
    };

    const DependencyFeatureNameDeserializer DependencyFeatureNameDeserializer::instance;

    struct DependencyFeatureDeserializer : Json::IDeserializer<DependencyRequestedFeature>
    {
        LocalizedString type_name() const override { return msg::format(msgADependencyFeature); }

        constexpr static StringLiteral NAME = "name";
        constexpr static StringLiteral PLATFORM = "platform";

        Span<const StringView> valid_fields() const override
        {
            static const StringView t[] = {
                NAME,
                PLATFORM,
            };
            return t;
        }

        Optional<DependencyRequestedFeature> visit_string(Json::Reader& r, StringView sv) const override
        {
            return DependencyFeatureNameDeserializer::instance.visit_string(r, sv).map(
                [](std::string&& name) { return DependencyRequestedFeature{std::move(name)}; });
        }

        Optional<DependencyRequestedFeature> visit_object(Json::Reader& r, const Json::Object& obj) const override
        {
            DependencyRequestedFeature result;
            r.required_object_field(type_name(), obj, NAME, result.name, DependencyFeatureNameDeserializer::instance);
            r.optional_object_field(obj, PLATFORM, result.platform, PlatformExprDeserializer::instance);
            return result;
        }

        const static DependencyFeatureDeserializer instance;
    };
    const DependencyFeatureDeserializer DependencyFeatureDeserializer::instance;

    struct DependencyFeatureArrayDeserializer : Json::ArrayDeserializer<DependencyFeatureDeserializer>
    {
        LocalizedString type_name() const override { return msg::format(msgAnArrayOfFeatures); }

        static const DependencyFeatureArrayDeserializer instance;
    };
    const DependencyFeatureArrayDeserializer DependencyFeatureArrayDeserializer::instance;

    struct DependencyDeserializer final : Json::IDeserializer<Dependency>
    {
        virtual LocalizedString type_name() const override { return msg::format(msgADependency); }

        constexpr static StringLiteral NAME = "name";
        constexpr static StringLiteral HOST = "host";
        constexpr static StringLiteral FEATURES = "features";
        constexpr static StringLiteral DEFAULT_FEATURES = "default-features";
        constexpr static StringLiteral PLATFORM = "platform";
        constexpr static StringLiteral VERSION_GE = "version>=";

        virtual Span<const StringView> valid_fields() const override
        {
            static constexpr StringView t[] = {
                NAME,
                HOST,
                FEATURES,
                DEFAULT_FEATURES,
                PLATFORM,
                VERSION_GE,
            };

            return t;
        }

        virtual Optional<Dependency> visit_string(Json::Reader& r, StringView sv) const override
        {
            return Json::PackageNameDeserializer::instance.visit_string(r, sv).map(
                [](std::string&& name) { return Dependency{std::move(name)}; });
        }

        virtual Optional<Dependency> visit_object(Json::Reader& r, const Json::Object& obj) const override
        {
            Dependency dep;

            for (const auto& el : obj)
            {
                if (Strings::starts_with(el.first, "$"))
                {
                    dep.extra_info.insert_or_replace(el.first.to_string(), el.second);
                }
            }

            r.required_object_field(type_name(), obj, NAME, dep.name, Json::PackageNameDeserializer::instance);
            r.optional_object_field(obj, FEATURES, dep.features, DependencyFeatureArrayDeserializer::instance);

            r.optional_object_field(obj, DEFAULT_FEATURES, dep.default_features, Json::BooleanDeserializer::instance);
            r.optional_object_field(obj, HOST, dep.host, Json::BooleanDeserializer::instance);
            r.optional_object_field(obj, PLATFORM, dep.platform, PlatformExprDeserializer::instance);

            std::string raw_version_ge_text;
            auto has_ge_constraint = r.optional_object_field(
                obj, VERSION_GE, raw_version_ge_text, VersionConstraintStringDeserializer::instance);
            if (has_ge_constraint)
            {
                dep.constraint.type = VersionConstraintKind::Minimum;
                auto maybe_version = Version::parse(raw_version_ge_text);
                if (auto version = maybe_version.get())
                {
                    dep.constraint.version = std::move(*version);
                }
                else
                {
                    r.add_generic_error(type_name(), msg::format(msgVersionConstraintPortVersionMustBePositiveInteger));
                }
            }

            return dep;
        }

        static DependencyDeserializer instance;
    };
    DependencyDeserializer DependencyDeserializer::instance;

    struct DependencyArrayDeserializer final : Json::IDeserializer<std::vector<Dependency>>
    {
        virtual LocalizedString type_name() const override { return msg::format(msgAnArrayOfDependencies); }

        virtual Optional<std::vector<Dependency>> visit_array(Json::Reader& r, const Json::Array& arr) const override
        {
            return r.array_elements(arr, DependencyDeserializer::instance);
        }

        static const DependencyArrayDeserializer instance;
    };

    const DependencyArrayDeserializer DependencyArrayDeserializer::instance;

    constexpr StringLiteral DependencyDeserializer::NAME;
    constexpr StringLiteral DependencyDeserializer::HOST;
    constexpr StringLiteral DependencyDeserializer::FEATURES;
    constexpr StringLiteral DependencyDeserializer::DEFAULT_FEATURES;
    constexpr StringLiteral DependencyDeserializer::PLATFORM;
    constexpr StringLiteral DependencyDeserializer::VERSION_GE;

    struct DependencyOverrideDeserializer final : Json::IDeserializer<DependencyOverride>
    {
        virtual LocalizedString type_name() const override { return msg::format(msgAnOverride); }

        constexpr static StringLiteral NAME = "name";

        virtual Span<const StringView> valid_fields() const override
        {
            static constexpr StringView u[] = {NAME};
            static const auto t = Util::Vectors::concat<StringView>(schemed_deserializer_fields(), u);
            return t;
        }

        virtual Optional<DependencyOverride> visit_object(Json::Reader& r, const Json::Object& obj) const override
        {
            DependencyOverride dep;

            for (const auto& el : obj)
            {
                if (Strings::starts_with(el.first, "$"))
                {
                    dep.extra_info.insert_or_replace(el.first.to_string(), el.second);
                }
            }

            const auto type_name = this->type_name();
            r.required_object_field(type_name, obj, NAME, dep.name, Json::PackageNameDeserializer::instance);
            auto schemed_version = visit_required_schemed_deserializer(type_name, r, obj, true);
            dep.version = std::move(schemed_version.version);
            dep.scheme = schemed_version.scheme;

            return dep;
        }

        static const DependencyOverrideDeserializer instance;
    };

    const DependencyOverrideDeserializer DependencyOverrideDeserializer::instance;

    constexpr StringLiteral DependencyOverrideDeserializer::NAME;

    struct DependencyOverrideArrayDeserializer : Json::ArrayDeserializer<DependencyOverrideDeserializer>
    {
        LocalizedString type_name() const override { return msg::format(msgAnArrayOfDependencyOverrides); }

        static const DependencyOverrideArrayDeserializer instance;
    };

    const DependencyOverrideArrayDeserializer DependencyOverrideArrayDeserializer::instance;

    static constexpr StringLiteral VALID_LICENSES[] = {
#include "spdx-licenses.inc"
    };
    static constexpr StringLiteral VALID_EXCEPTIONS[] = {
#include "spdx-exceptions.inc"
    };

    // The "license" field; either:
    // * a string, which must be an SPDX license expression.
    //   EBNF located at: https://learn.microsoft.com/vcpkg/reference/vcpkg-json#license
    // * `null`, for when the license of the package cannot be described by an SPDX expression
    struct SpdxLicenseExpressionParser : ParserBase
    {
        SpdxLicenseExpressionParser(StringView sv, StringView origin) : ParserBase(sv, origin) { }

        static const StringLiteral* case_insensitive_find(View<StringLiteral> lst, StringView id)
        {
            return Util::find_if(lst,
                                 [id](StringLiteral el) { return Strings::case_insensitive_ascii_equals(id, el); });
        }
        static constexpr bool is_idstring_element(char32_t ch) { return is_alphanumdash(ch) || ch == '.'; }

        enum class Expecting
        {
            License,        // at the beginning, or after a compound (AND, OR)
            Exception,      // after a WITH
            CompoundOrWith, // after a license
            Compound,       // after an exception (only one WITH is allowed), or after a close paren
        };

        void eat_idstring(std::string& result, Expecting& expecting)
        {
            auto loc = cur_loc();
            auto token = match_while(is_idstring_element);

            if (Strings::starts_with(token, "DocumentRef-"))
            {
                add_error(msg::format(msgLicenseExpressionDocumentRefUnsupported), loc);
                if (cur() == ':')
                {
                    next();
                }
                return;
            }
            else if (token == "AND" || token == "OR" || token == "WITH")
            {
                if (expecting == Expecting::License)
                {
                    add_error(msg::format(msgLicenseExpressionExpectLicenseFoundCompound, msg::value = token), loc);
                }
                if (expecting == Expecting::Exception)
                {
                    add_error(msg::format(msgLicenseExpressionExpectExceptionFoundCompound, msg::value = token), loc);
                }

                if (token == "WITH")
                {
                    if (expecting == Expecting::Compound)
                    {
                        add_error(msg::format(msgLicenseExpressionExpectCompoundFoundWith), loc);
                    }
                    expecting = Expecting::Exception;
                }
                else
                {
                    expecting = Expecting::License;
                }

                result.push_back(' ');
                result.append(token.begin(), token.end());
                result.push_back(' ');
                return;
            }

            switch (expecting)
            {
                case Expecting::Compound:
                    add_error(msg::format(msgLicenseExpressionExpectCompoundFoundWord, msg::value = token), loc);
                    break;
                case Expecting::CompoundOrWith:
                    add_error(msg::format(msgLicenseExpressionExpectCompoundOrWithFoundWord, msg::value = token), loc);
                    break;
                case Expecting::License:
                    if (Strings::starts_with(token, "LicenseRef-"))
                    {
                        result.append(token.begin(), token.end());
                    }
                    else
                    {
                        auto it = case_insensitive_find(VALID_LICENSES, token);
                        if (it != std::end(VALID_LICENSES))
                        {
                            result.append(it->begin(), it->end());
                        }
                        else
                        {
                            add_warning(msg::format(msgLicenseExpressionUnknownLicense, msg::value = token), loc);
                            result.append(token.begin(), token.end());
                        }

                        if (cur() == '+')
                        {
                            next();
                            result.push_back('+');
                        }
                    }
                    expecting = Expecting::CompoundOrWith;
                    break;
                case Expecting::Exception:
                    auto it = case_insensitive_find(VALID_EXCEPTIONS, token);
                    if (it != std::end(VALID_EXCEPTIONS))
                    {
                        // case normalization
                        result.append(it->begin(), it->end());
                    }
                    else
                    {
                        add_warning(msg::format(msgLicenseExpressionUnknownException, msg::value = token), loc);
                        result.append(token.begin(), token.end());
                    }
                    expecting = Expecting::Compound;
                    break;
            }
        }

        std::string parse()
        {
            if (cur() == Unicode::end_of_file)
            {
                add_error(msg::format(msgEmptyLicenseExpression));
                return {};
            }

            Expecting expecting = Expecting::License;
            std::string result;

            size_t open_parens = 0;
            while (!at_eof())
            {
                skip_whitespace();
                switch (cur())
                {
                    case '(':
                        if (expecting == Expecting::Compound || expecting == Expecting::CompoundOrWith)
                        {
                            add_error(msg::format(msgLicenseExpressionExpectCompoundFoundParen));
                        }
                        if (expecting == Expecting::Exception)
                        {
                            add_error(msg::format(msgLicenseExpressionExpectExceptionFoundParen));
                        }
                        result.push_back('(');
                        expecting = Expecting::License;
                        ++open_parens;
                        next();
                        break;
                    case ')':
                        if (expecting == Expecting::License)
                        {
                            add_error(msg::format(msgLicenseExpressionExpectLicenseFoundParen));
                        }
                        else if (expecting == Expecting::Exception)
                        {
                            add_error(msg::format(msgLicenseExpressionExpectExceptionFoundParen));
                        }
                        if (open_parens == 0)
                        {
                            add_error(msg::format(msgLicenseExpressionImbalancedParens));
                        }
                        result.push_back(')');
                        expecting = Expecting::Compound;
                        --open_parens;
                        next();
                        break;
                    case '+':
                        add_error(msg::format(msgLicenseExpressionContainsExtraPlus));
                        next();
                        break;
                    default:
                        if (cur() > 0x7F)
                        {
                            auto ch = cur();
                            auto first = it().pointer_to_current();
                            next();
                            auto last = it().pointer_to_current();
                            add_error(msg::format(msgLicenseExpressionContainsUnicode,
                                                  msg::value = static_cast<uint32_t>(ch),
                                                  msg::pretty_value = StringView{first, last}));
                            break;
                        }
                        if (!is_idstring_element(cur()))
                        {
                            add_error(msg::format(msgLicenseExpressionContainsInvalidCharacter,
                                                  msg::value = static_cast<char>(cur())));
                            next();
                            break;
                        }
                        eat_idstring(result, expecting);
                        break;
                }
            }

            if (expecting == Expecting::License)
            {
                add_error(msg::format(msgLicenseExpressionExpectLicenseFoundEof));
            }
            if (expecting == Expecting::Exception)
            {
                add_error(msg::format(msgLicenseExpressionExpectExceptionFoundEof));
            }

            return result;
        }
    };

    std::string parse_spdx_license_expression(StringView sv, ParseMessages& messages)
    {
        auto license_string = msg::format(msgLicenseExpressionString); // must live through parse
        auto parser = SpdxLicenseExpressionParser(sv, license_string);
        auto result = parser.parse();
        messages = parser.extract_messages();
        return result;
    }

    struct LicenseExpressionDeserializer final : Json::IDeserializer<std::string>
    {
        virtual LocalizedString type_name() const override { return msg::format(msgAnSpdxLicenseExpression); }

        virtual Optional<std::string> visit_null(Json::Reader&) const override { return {std::string()}; }

        // if `sv` is a valid SPDX license expression, returns sv,
        // but with whitespace normalized
        virtual Optional<std::string> visit_string(Json::Reader& r, StringView sv) const override
        {
            auto parser = SpdxLicenseExpressionParser(sv, "");
            auto res = parser.parse();

            for (const auto& warning : parser.messages().warnings)
            {
                r.add_warning(type_name(), warning.format("", MessageKind::Warning));
            }
            if (auto err = parser.get_error())
            {
                r.add_generic_error(type_name(), LocalizedString::from_raw(err->to_string()));
                return std::string();
            }

            return res;
        }

        static const LicenseExpressionDeserializer instance;
    };

    const LicenseExpressionDeserializer LicenseExpressionDeserializer::instance;

    // reasoning for these two distinct types -- FeatureDeserializer and ArrayFeatureDeserializer:
    // `"features"` may be defined in one of two ways:
    // - An array of feature objects, which contains the `"name"` field
    // - An object mapping feature names to feature objects, which do not contain the `"name"` field
    // `ArrayFeatureDeserializer` is used for the former, `FeatureDeserializer` is used for the latter.
    struct FeatureDeserializer final : Json::IDeserializer<std::unique_ptr<FeatureParagraph>>
    {
        virtual LocalizedString type_name() const override { return msg::format(msgAFeature); }

        constexpr static StringLiteral NAME = "name";
        constexpr static StringLiteral DESCRIPTION = "description";
        constexpr static StringLiteral DEPENDENCIES = "dependencies";
        constexpr static StringLiteral SUPPORTS = "supports";
        constexpr static StringLiteral LICENSE = "license";

        virtual Span<const StringView> valid_fields() const override
        {
            static constexpr StringView t[] = {DESCRIPTION, DEPENDENCIES, SUPPORTS, LICENSE};
            return t;
        }

        virtual Optional<std::unique_ptr<FeatureParagraph>> visit_object(Json::Reader& r,
                                                                         const Json::Object& obj) const override
        {
            auto feature = std::make_unique<FeatureParagraph>();
            for (const auto& el : obj)
            {
                if (Strings::starts_with(el.first, "$"))
                {
                    feature->extra_info.insert_or_replace(el.first.to_string(), el.second);
                }
            }

            r.required_object_field(
                type_name(), obj, DESCRIPTION, feature->description, Json::ParagraphDeserializer::instance);
            r.optional_object_field(obj, DEPENDENCIES, feature->dependencies, DependencyArrayDeserializer::instance);
            r.optional_object_field(obj, SUPPORTS, feature->supports_expression, PlatformExprDeserializer::instance);
            std::string license;
            if (r.optional_object_field(obj, LICENSE, license, LicenseExpressionDeserializer::instance))
            {
                feature->license = {std::move(license)};
            }

            return std::move(feature); // gcc-7 bug workaround redundant move
        }

        static const FeatureDeserializer instance;
    };

    const FeatureDeserializer FeatureDeserializer::instance;
    constexpr StringLiteral FeatureDeserializer::NAME;
    constexpr StringLiteral FeatureDeserializer::DESCRIPTION;
    constexpr StringLiteral FeatureDeserializer::DEPENDENCIES;
    constexpr StringLiteral FeatureDeserializer::SUPPORTS;

    struct FeaturesObject
    {
        std::vector<std::unique_ptr<FeatureParagraph>> feature_paragraphs;
        Json::Object extra_features_info;
    };

    struct FeaturesFieldDeserializer final : Json::IDeserializer<FeaturesObject>
    {
        virtual LocalizedString type_name() const override { return msg::format(msgASetOfFeatures); }

        virtual Span<const StringView> valid_fields() const override { return {}; }

        virtual Optional<FeaturesObject> visit_object(Json::Reader& r, const Json::Object& obj) const override
        {
            FeaturesObject res;
            std::vector<std::string> extra_fields;

            for (const auto& pr : obj)
            {
                if (Strings::starts_with(pr.first, "$"))
                {
                    res.extra_features_info.insert(pr.first.to_string(), pr.second);
                    continue;
                }
                if (!Json::IdentifierDeserializer::is_ident(pr.first))
                {
                    r.add_generic_error(type_name(), msg::format(msgInvalidFeature));
                    continue;
                }
                std::unique_ptr<FeatureParagraph> v;
                r.visit_in_key(pr.second, pr.first, v, FeatureDeserializer::instance);
                if (v)
                {
                    v->name = pr.first.to_string();
                    res.feature_paragraphs.push_back(std::move(v));
                }
            }

            return std::move(res); // gcc-7 bug workaround redundant move
        }

        static const FeaturesFieldDeserializer instance;
    };

    const FeaturesFieldDeserializer FeaturesFieldDeserializer::instance;

    struct ContactsDeserializer final : Json::IDeserializer<Json::Object>
    {
        virtual LocalizedString type_name() const override { return msg::format(msgADictionaryOfContacts); }

        virtual Optional<Json::Object> visit_object(Json::Reader& r, const Json::Object& obj) const override
        {
            (void)r;
            return obj;
        }

        static const ContactsDeserializer instance;
    };

    const ContactsDeserializer ContactsDeserializer::instance;

    struct BaselineCommitDeserializer final : Json::IDeserializer<std::string>
    {
        virtual LocalizedString type_name() const override { return msg::format(msgAVcpkgRepositoryCommit); }

        virtual Optional<std::string> visit_string(Json::Reader&, StringView s) const override
        {
            // We allow non-sha strings here to allow the core vcpkg code to provide better error
            // messages including the current git commit
            return s.to_string();
        }

        static BaselineCommitDeserializer instance;
    };
    BaselineCommitDeserializer BaselineCommitDeserializer::instance;

    struct ManifestDeserializer : Json::IDeserializer<std::unique_ptr<SourceControlFile>>
    {
        virtual LocalizedString type_name() const override { return msg::format(msgAManifest); }

        constexpr static StringLiteral NAME = "name";
        constexpr static StringLiteral MAINTAINERS = "maintainers";
        constexpr static StringLiteral CONTACTS = "contacts";
        constexpr static StringLiteral SUMMARY = "summary";
        constexpr static StringLiteral DESCRIPTION = "description";
        constexpr static StringLiteral HOMEPAGE = "homepage";
        constexpr static StringLiteral DOCUMENTATION = "documentation";
        constexpr static StringLiteral LICENSE = "license";
        constexpr static StringLiteral DEPENDENCIES = "dependencies";
        constexpr static StringLiteral FEATURES = "features";
        constexpr static StringLiteral DEFAULT_FEATURES = "default-features";
        constexpr static StringLiteral SUPPORTS = "supports";
        constexpr static StringLiteral OVERRIDES = "overrides";
        constexpr static StringLiteral BUILTIN_BASELINE = "builtin-baseline";
        constexpr static StringLiteral VCPKG_CONFIGURATION = "vcpkg-configuration";

        virtual Span<const StringView> valid_fields() const override
        {
            static constexpr StringView u[] = {
                NAME,
                MAINTAINERS,
                CONTACTS,
                SUMMARY,
                DESCRIPTION,
                HOMEPAGE,
                DOCUMENTATION,
                LICENSE,
                DEPENDENCIES,
                FEATURES,
                DEFAULT_FEATURES,
                SUPPORTS,
                OVERRIDES,
                BUILTIN_BASELINE,
                VCPKG_CONFIGURATION,
            };
            static const auto t = Util::Vectors::concat<StringView>(schemed_deserializer_fields(), u);

            return t;
        }

        vcpkg::Optional<std::unique_ptr<vcpkg::SourceControlFile>> visit_object_common(
            const vcpkg::Json::Object& obj,
            vcpkg::SourceParagraph& spgh,
            vcpkg::Json::Reader& r,
            std::unique_ptr<vcpkg::SourceControlFile>& control_file) const
        {
            for (const auto& el : obj)
            {
                if (Strings::starts_with(el.first, "$"))
                {
                    spgh.extra_info.insert_or_replace(el.first.to_string(), el.second);
                }
            }

            r.optional_object_field(obj, MAINTAINERS, spgh.maintainers, Json::ParagraphDeserializer::instance);
            r.optional_object_field(obj, CONTACTS, spgh.contacts, ContactsDeserializer::instance);
            r.optional_object_field(obj, SUMMARY, spgh.summary, Json::ParagraphDeserializer::instance);
            r.optional_object_field(obj, DESCRIPTION, spgh.description, Json::ParagraphDeserializer::instance);
            r.optional_object_field(obj, HOMEPAGE, spgh.homepage, UrlDeserializer::instance);
            r.optional_object_field(obj, DOCUMENTATION, spgh.documentation, UrlDeserializer::instance);

            std::string license;
            if (r.optional_object_field(obj, LICENSE, license, LicenseExpressionDeserializer::instance))
            {
                spgh.license = {std::move(license)};
            }

            r.optional_object_field(obj, DEPENDENCIES, spgh.dependencies, DependencyArrayDeserializer::instance);
            r.optional_object_field(obj, OVERRIDES, spgh.overrides, DependencyOverrideArrayDeserializer::instance);

            std::string baseline;
            if (r.optional_object_field(obj, BUILTIN_BASELINE, baseline, BaselineCommitDeserializer::instance))
            {
                spgh.builtin_baseline = std::move(baseline);
            }

            r.optional_object_field(obj, SUPPORTS, spgh.supports_expression, PlatformExprDeserializer::instance);
            r.optional_object_field(
                obj, DEFAULT_FEATURES, spgh.default_features, DefaultFeatureArrayDeserializer::instance);

            FeaturesObject features_tmp;
            r.optional_object_field(obj, FEATURES, features_tmp, FeaturesFieldDeserializer::instance);
            control_file->feature_paragraphs = std::move(features_tmp.feature_paragraphs);
            control_file->extra_features_info = std::move(features_tmp.extra_features_info);

            if (auto configuration = obj.get(VCPKG_CONFIGURATION))
            {
                if (configuration->is_object())
                {
                    spgh.vcpkg_configuration.emplace(configuration->object(VCPKG_LINE_INFO));
                }
                else
                {
                    r.add_generic_error(type_name(),
                                        msg::format(msgJsonFieldNotObject, msg::json_field = VCPKG_CONFIGURATION));
                }
            }

            if (auto maybe_error = canonicalize(*control_file))
            {
                Checks::msg_exit_with_message(VCPKG_LINE_INFO, maybe_error->error);
            }

            return std::move(control_file); // gcc-7 bug workaround redundant move
        }
    };

    constexpr StringLiteral ManifestDeserializer::NAME;
    constexpr StringLiteral ManifestDeserializer::MAINTAINERS;
    constexpr StringLiteral ManifestDeserializer::DESCRIPTION;
    constexpr StringLiteral ManifestDeserializer::HOMEPAGE;
    constexpr StringLiteral ManifestDeserializer::DOCUMENTATION;
    constexpr StringLiteral ManifestDeserializer::LICENSE;
    constexpr StringLiteral ManifestDeserializer::DEPENDENCIES;
    constexpr StringLiteral ManifestDeserializer::FEATURES;
    constexpr StringLiteral ManifestDeserializer::DEFAULT_FEATURES;
    constexpr StringLiteral ManifestDeserializer::SUPPORTS;
    constexpr StringLiteral ManifestDeserializer::OVERRIDES;
    constexpr StringLiteral ManifestDeserializer::BUILTIN_BASELINE;
    constexpr StringLiteral ManifestDeserializer::VCPKG_CONFIGURATION;

    struct ProjectManifestDeserializer final : ManifestDeserializer
    {
        virtual Optional<std::unique_ptr<SourceControlFile>> visit_object(Json::Reader& r,
                                                                          const Json::Object& obj) const override
        {
            auto control_file = std::make_unique<SourceControlFile>();
            control_file->core_paragraph = std::make_unique<SourceParagraph>();

            auto& spgh = *control_file->core_paragraph;

            r.optional_object_field(obj, NAME, spgh.name, Json::PackageNameDeserializer::instance);
            auto maybe_schemed_version = visit_optional_schemed_deserializer(type_name(), r, obj, false);
            if (auto p = maybe_schemed_version.get())
            {
                spgh.version_scheme = p->scheme;
                spgh.version = p->version;
            }
            else
            {
                spgh.version_scheme = VersionScheme::Missing;
            }

            return visit_object_common(obj, spgh, r, control_file);
        }

        static const ProjectManifestDeserializer instance;
    };

    const ProjectManifestDeserializer ProjectManifestDeserializer::instance;

    struct PortManifestDeserializer final : ManifestDeserializer
    {
        virtual Optional<std::unique_ptr<SourceControlFile>> visit_object(Json::Reader& r,
                                                                          const Json::Object& obj) const override
        {
            auto control_file = std::make_unique<SourceControlFile>();
            control_file->core_paragraph = std::make_unique<SourceParagraph>();

            auto& spgh = *control_file->core_paragraph;

            r.required_object_field(type_name(), obj, NAME, spgh.name, Json::PackageNameDeserializer::instance);
            auto schemed_version = visit_required_schemed_deserializer(type_name(), r, obj, false);
            spgh.version_scheme = schemed_version.scheme;
            spgh.version = schemed_version.version;

            return visit_object_common(obj, spgh, r, control_file);
        }

        static const PortManifestDeserializer instance;
    };

    const PortManifestDeserializer PortManifestDeserializer::instance;

    // Extracts just the configuration information from a manifest object
    struct ManifestConfigurationDeserializer final : Json::IDeserializer<ManifestConfiguration>
    {
        virtual LocalizedString type_name() const override { return msg::format(msgAManifest); }

        virtual Optional<ManifestConfiguration> visit_object(Json::Reader& r, const Json::Object& obj) const override
        {
            Optional<ManifestConfiguration> x;
            ManifestConfiguration& ret = x.emplace();
            if (!r.optional_object_field(obj,
                                         ManifestDeserializer::VCPKG_CONFIGURATION,
                                         ret.config.emplace(),
                                         get_configuration_deserializer()))
            {
                ret.config = nullopt;
            }
            if (!r.optional_object_field(obj,
                                         ManifestDeserializer::BUILTIN_BASELINE,
                                         ret.builtin_baseline.emplace(),
                                         BaselineCommitDeserializer::instance))
            {
                ret.builtin_baseline = nullopt;
            }
            return x;
        }

        static ManifestConfigurationDeserializer instance;
    };
    ManifestConfigurationDeserializer ManifestConfigurationDeserializer::instance;

    ExpectedL<ManifestConfiguration> parse_manifest_configuration(const Json::Object& manifest,
                                                                  StringView origin,
                                                                  MessageSink& warningsSink)
    {
        Json::Reader reader{origin};
        auto res = reader.visit(manifest, ManifestConfigurationDeserializer::instance);

        LocalizedString flat_errors = flatten_reader_messages(reader.messages(), warningsSink);
        if (flat_errors.empty())
        {
            return std::move(res).value_or_exit(VCPKG_LINE_INFO);
        }

        return flat_errors;
    }

    SourceControlFile SourceControlFile::clone() const
    {
        SourceControlFile ret;
        ret.core_paragraph = std::make_unique<SourceParagraph>(*core_paragraph);
        for (const auto& feat_ptr : feature_paragraphs)
        {
            ret.feature_paragraphs.push_back(std::make_unique<FeatureParagraph>(*feat_ptr));
        }
        return ret;
    }

    template<class ManifestDeserializerType>
<<<<<<< HEAD
    static ExpectedL<std::unique_ptr<SourceControlFile>> parse_manifest_object_impl(StringView origin,
=======
    static ExpectedL<std::unique_ptr<SourceControlFile>> parse_manifest_object_impl(StringView control_path,
>>>>>>> 4434e810
                                                                                    const Json::Object& manifest,
                                                                                    MessageSink& warnings_sink)
    {
        Json::Reader reader{origin};
        auto res = reader.visit(manifest, ManifestDeserializerType::instance);
        LocalizedString flat_errors = flatten_reader_messages(reader.messages(), warnings_sink);
        if (flat_errors.empty())
        {
<<<<<<< HEAD
            if (auto p = res.get())
            {
                return std::move(*p);
            }

=======
            warnings_sink.print(Color::warning,
                                LocalizedString::from_raw(Strings::concat(control_path, ": ", w, '\n')));
        }

        if (!reader.errors().empty())
        {
            ParseControlErrorInfo err;
            err.name = control_path.to_string();
            err.other_errors = std::move(reader.errors());
            return LocalizedString::from_raw(err.to_string());
        }
        else if (auto p = res.get())
        {
            return std::move(*p);
        }
        else
        {
>>>>>>> 4434e810
            Checks::unreachable(VCPKG_LINE_INFO);
        }

        return flat_errors;
    }

    ExpectedL<std::unique_ptr<SourceControlFile>> SourceControlFile::parse_project_manifest_object(
<<<<<<< HEAD
        StringView origin, const Json::Object& manifest, MessageSink& warnings_sink)
=======
        StringView control_path, const Json::Object& manifest, MessageSink& warnings_sink)
>>>>>>> 4434e810
    {
        return parse_manifest_object_impl<ProjectManifestDeserializer>(control_path, manifest, warnings_sink);
    }

    ExpectedL<std::unique_ptr<SourceControlFile>> SourceControlFile::parse_port_manifest_object(
<<<<<<< HEAD
        StringView origin, const Json::Object& manifest, MessageSink& warnings_sink)
=======
        StringView control_path, const Json::Object& manifest, MessageSink& warnings_sink)
>>>>>>> 4434e810
    {
        return parse_manifest_object_impl<PortManifestDeserializer>(control_path, manifest, warnings_sink);
    }

    ExpectedL<Unit> SourceControlFile::check_against_feature_flags(const Path& origin,
                                                                   const FeatureFlagSettings& flags,
                                                                   bool is_default_builtin_registry) const
    {
        if (!flags.versions)
        {
            auto check_deps = [&](View<Dependency> deps) -> ExpectedL<Unit> {
                for (auto&& dep : deps)
                {
                    if (dep.constraint.type != VersionConstraintKind::None)
                    {
                        get_global_metrics_collector().track_define(DefineMetric::ErrorVersioningDisabled);
                        return msg::format_error(
                            msgVersionRejectedDueToFeatureFlagOff, msg::path = origin, msg::json_field = "version>=");
                    }
                }

                return Unit{};
            };

            {
                auto maybe_good = check_deps(core_paragraph->dependencies);
                if (!maybe_good)
                {
                    return maybe_good;
                }
            }

            for (auto&& fpgh : feature_paragraphs)
            {
                auto maybe_good = check_deps(fpgh->dependencies);
                if (!maybe_good)
                {
                    return maybe_good;
                }
            }

            if (core_paragraph->overrides.size() != 0)
            {
                get_global_metrics_collector().track_define(DefineMetric::ErrorVersioningDisabled);
                return msg::format_error(msgVersionRejectedDueToFeatureFlagOff,
                                         msg::path = origin,
                                         msg::json_field = ManifestDeserializer::OVERRIDES);
            }

            if (core_paragraph->builtin_baseline.has_value())
            {
                get_global_metrics_collector().track_define(DefineMetric::ErrorVersioningDisabled);
                return msg::format_error(msgVersionRejectedDueToFeatureFlagOff,
                                         msg::path = origin,
                                         msg::json_field = ManifestDeserializer::BUILTIN_BASELINE);
            }
        }
        else
        {
            if (!core_paragraph->builtin_baseline.has_value() && is_default_builtin_registry)
            {
                if (std::any_of(core_paragraph->dependencies.begin(),
                                core_paragraph->dependencies.end(),
                                [](const auto& dependency) {
                                    return dependency.constraint.type != VersionConstraintKind::None;
                                }))
                {
                    get_global_metrics_collector().track_define(DefineMetric::ErrorVersioningNoBaseline);
                    return msg::format_error(
                        msgVersionRejectedDueToBaselineMissing, msg::path = origin, msg::json_field = "version>=");
                }

                if (!core_paragraph->overrides.empty())
                {
                    get_global_metrics_collector().track_define(DefineMetric::ErrorVersioningNoBaseline);
                    return msg::format_error(
                        msgVersionRejectedDueToBaselineMissing, msg::path = origin, msg::json_field = "overrides");
                }
            }
        }

        return Unit{};
    }

    std::string ParseControlErrorInfo::format_errors(View<std::unique_ptr<ParseControlErrorInfo>> error_info_list)
    {
        std::string message;

        if (!error_info_list.empty())
        {
            error_info_list[0]->to_string(message);
            for (std::size_t idx = 1; idx < error_info_list.size(); ++idx)
            {
                message.push_back('\n');
                error_info_list[1]->to_string(message);
            }

            if (std::any_of(
                    error_info_list.begin(),
                    error_info_list.end(),
                    [](const std::unique_ptr<ParseControlErrorInfo>& ppcei) { return !ppcei->extra_fields.empty(); }))
            {
                Strings::append(message,
                                msg::format(msgListOfValidFieldsForControlFiles).extract_data(),
                                Strings::join("\n    ", get_list_of_valid_fields()),
                                "\n\n");
#if defined(_WIN32)
                auto bootstrap = ".\\bootstrap-vcpkg.bat";
#else
                auto bootstrap = "./bootstrap-vcpkg.sh";
#endif
                Strings::append(message, msg::format(msgSuggestUpdateVcpkg, msg::command_line = bootstrap).data());
            }
        }

        return message;
    }

    static const char* after_nl(const char* first, const char* last)
    {
        const auto it = std::find(first, last, '\n');
        return it == last ? last : it + 1;
    }

    static bool starts_with_error(StringView sv)
    {
        return Strings::starts_with(sv, "Error") || Strings::starts_with(sv, "error: ");
    }

    void print_error_message(const LocalizedString& message)
    {
        // To preserve previous behavior, each line starting with "Error" should be error-colored. All other lines
        // should be neutral color.

        // To minimize the number of print calls on Windows (which is a significant performance bottleneck), this
        // algorithm chunks groups of similarly-colored lines.
        const char* start_of_chunk = message.data().data();
        const char* end_of_chunk = start_of_chunk;
        const char* const last = start_of_chunk + message.data().size();
        while (end_of_chunk != last)
        {
            while (end_of_chunk != last && starts_with_error({end_of_chunk, last}))
            {
                end_of_chunk = after_nl(end_of_chunk, last);
            }
            if (start_of_chunk != end_of_chunk)
            {
                msg::write_unlocalized_text_to_stdout(Color::error, StringView{start_of_chunk, end_of_chunk});
                start_of_chunk = end_of_chunk;
            }

            while (end_of_chunk != last && !starts_with_error({end_of_chunk, last}))
            {
                end_of_chunk = after_nl(end_of_chunk, last);
            }
            if (start_of_chunk != end_of_chunk)
            {
                msg::write_unlocalized_text_to_stdout(Color::error, StringView{start_of_chunk, end_of_chunk});
                start_of_chunk = end_of_chunk;
            }
        }

        msg::println();
    }

    void print_error_message(const std::unique_ptr<ParseControlErrorInfo>& error_info_list)
    {
        print_error_message(LocalizedString::from_raw(
            ParseControlErrorInfo::format_errors(View<std::unique_ptr<ParseControlErrorInfo>>{&error_info_list, 1})));
    }

    Optional<const FeatureParagraph&> SourceControlFile::find_feature(StringView featurename) const
    {
        auto it = Util::find_if(feature_paragraphs,
                                [&](const std::unique_ptr<FeatureParagraph>& p) { return p->name == featurename; });
        if (it != feature_paragraphs.end())
            return **it;
        else
            return nullopt;
    }

    bool SourceControlFile::has_qualified_dependencies() const
    {
        for (auto&& dep : core_paragraph->dependencies)
        {
            if (!dep.platform.is_empty()) return true;
        }
        for (auto&& fpgh : feature_paragraphs)
        {
            for (auto&& dep : fpgh->dependencies)
            {
                if (!dep.platform.is_empty()) return true;
            }
        }
        return false;
    }

    Optional<const std::vector<Dependency>&> SourceControlFile::find_dependencies_for_feature(
        const std::string& featurename) const
    {
        if (featurename == "core")
        {
            return core_paragraph->dependencies;
        }
        else if (auto p_feature = find_feature(featurename).get())
            return p_feature->dependencies;
        else
            return nullopt;
    }

    std::vector<FullPackageSpec> filter_dependencies(const std::vector<vcpkg::Dependency>& deps,
                                                     Triplet target,
                                                     Triplet host,
                                                     const std::unordered_map<std::string, std::string>& cmake_vars)
    {
        std::vector<FullPackageSpec> ret;
        for (auto&& dep : deps)
        {
            if (dep.platform.evaluate(cmake_vars))
            {
                std::vector<std::string> features;
                features.reserve(dep.features.size());
                for (const auto& f : dep.features)
                {
                    if (f.platform.evaluate(cmake_vars)) features.push_back(f.name);
                }
                ret.emplace_back(dep.to_full_spec(features, target, host));
            }
        }
        return ret;
    }

    static bool is_dependency_trivial(const Dependency& dep)
    {
        return dep.features.empty() && dep.default_features && dep.platform.is_empty() && dep.extra_info.is_empty() &&
               dep.constraint.type == VersionConstraintKind::None && !dep.host;
    }

    Json::Object serialize_manifest(const SourceControlFile& scf)
    {
        auto serialize_paragraph =
            [&](Json::Object& obj, StringLiteral name, const std::vector<std::string>& pgh, bool always = false) {
                if (pgh.empty())
                {
                    if (always)
                    {
                        obj.insert(name, Json::Array());
                    }
                    return;
                }
                if (pgh.size() == 1)
                {
                    obj.insert(name, pgh.front());
                    return;
                }

                auto& arr = obj.insert(name, Json::Array());
                for (const auto& s : pgh)
                {
                    arr.push_back(Json::Value::string(s));
                }
            };
        auto serialize_optional_string = [&](Json::Object& obj, StringLiteral name, const std::string& s) {
            if (!s.empty())
            {
                obj.insert(name, s);
            }
        };
        auto serialize_dependency_features = [&](Json::Object& obj, StringLiteral name, const auto& features) {
            if (!features.empty())
            {
                auto& features_array = obj.insert(name, Json::Array());
                for (const auto& f : features)
                {
                    if (f.platform.is_empty())
                    {
                        features_array.push_back(Json::Value::string(f.name));
                    }
                    else
                    {
                        Json::Object entry;
                        entry.insert(DependencyFeatureDeserializer::NAME, f.name);
                        entry.insert(DependencyFeatureDeserializer::PLATFORM, to_string(f.platform));
                        features_array.push_back(std::move(entry));
                    }
                }
            }
        };
        auto serialize_dependency = [&](Json::Array& arr, const Dependency& dep) {
            if (is_dependency_trivial(dep))
            {
                arr.push_back(Json::Value::string(dep.name));
            }
            else
            {
                auto& dep_obj = arr.push_back(Json::Object());
                for (const auto& el : dep.extra_info)
                {
                    dep_obj.insert(el.first.to_string(), el.second);
                }

                dep_obj.insert(DependencyDeserializer::NAME, dep.name);
                if (dep.host) dep_obj.insert(DependencyDeserializer::HOST, Json::Value::boolean(true));

                if (!dep.default_features)
                {
                    dep_obj.insert(DependencyDeserializer::DEFAULT_FEATURES, Json::Value::boolean(false));
                }
                serialize_dependency_features(dep_obj, DependencyDeserializer::FEATURES, dep.features);
                serialize_optional_string(dep_obj, DependencyDeserializer::PLATFORM, to_string(dep.platform));
                if (dep.constraint.type == VersionConstraintKind::Minimum)
                {
                    dep_obj.insert(DependencyDeserializer::VERSION_GE, dep.constraint.version.to_string());
                }
            }
        };

        auto serialize_override = [&](Json::Array& arr, const DependencyOverride& dep) {
            auto& dep_obj = arr.push_back(Json::Object());
            for (const auto& el : dep.extra_info)
            {
                dep_obj.insert(el.first.to_string(), el.second);
            }

            dep_obj.insert(DependencyOverrideDeserializer::NAME, Json::Value::string(dep.name));
            serialize_schemed_version(dep_obj, dep.scheme, dep.version);
        };

        auto serialize_license =
            [&](Json::Object& obj, StringLiteral name, const Optional<std::string>& maybe_license) {
                if (auto license = maybe_license.get())
                {
                    if (license->empty())
                    {
                        obj.insert(name, Json::Value::null(nullptr));
                    }
                    else
                    {
                        obj.insert(name, Json::Value::string(*license));
                    }
                }
            };

        Json::Object obj;

        for (const auto& el : scf.core_paragraph->extra_info)
        {
            obj.insert(el.first.to_string(), el.second);
        }

        if (auto configuration = scf.core_paragraph->vcpkg_configuration.get())
        {
            auto maybe_configuration =
                parse_configuration(*configuration, ManifestDeserializer::VCPKG_CONFIGURATION, stdout_sink);
            obj.insert(ManifestDeserializer::VCPKG_CONFIGURATION,
                       maybe_configuration.value_or_exit(VCPKG_LINE_INFO).serialize());
        }

        serialize_optional_string(obj, ManifestDeserializer::NAME, scf.core_paragraph->name);

        if (scf.core_paragraph->version_scheme != VersionScheme::Missing)
        {
            serialize_schemed_version(obj, scf.core_paragraph->version_scheme, scf.core_paragraph->version);
        }

        serialize_paragraph(obj, ManifestDeserializer::MAINTAINERS, scf.core_paragraph->maintainers);
        if (scf.core_paragraph->contacts.size() > 0)
        {
            obj.insert(ManifestDeserializer::CONTACTS, scf.core_paragraph->contacts);
        }
        serialize_paragraph(obj, ManifestDeserializer::SUMMARY, scf.core_paragraph->summary);
        serialize_paragraph(obj, ManifestDeserializer::DESCRIPTION, scf.core_paragraph->description);

        serialize_optional_string(obj, ManifestDeserializer::HOMEPAGE, scf.core_paragraph->homepage);
        serialize_optional_string(obj, ManifestDeserializer::DOCUMENTATION, scf.core_paragraph->documentation);
        serialize_license(obj, ManifestDeserializer::LICENSE, scf.core_paragraph->license);

        serialize_optional_string(
            obj, ManifestDeserializer::SUPPORTS, to_string(scf.core_paragraph->supports_expression));
        if (scf.core_paragraph->builtin_baseline.has_value())
        {
            obj.insert(ManifestDeserializer::BUILTIN_BASELINE,
                       Json::Value::string(scf.core_paragraph->builtin_baseline.value_or_exit(VCPKG_LINE_INFO)));
        }

        if (!scf.core_paragraph->dependencies.empty())
        {
            auto& deps = obj.insert(ManifestDeserializer::DEPENDENCIES, Json::Array());

            for (const auto& dep : scf.core_paragraph->dependencies)
            {
                serialize_dependency(deps, dep);
            }
        }

        serialize_dependency_features(
            obj, ManifestDeserializer::DEFAULT_FEATURES, scf.core_paragraph->default_features);

        if (!scf.feature_paragraphs.empty() || !scf.extra_features_info.is_empty())
        {
            auto& map = obj.insert(ManifestDeserializer::FEATURES, Json::Object());
            for (const auto& pr : scf.extra_features_info)
            {
                map.insert(pr.first.to_string(), pr.second);
            }
            for (const auto& feature : scf.feature_paragraphs)
            {
                auto& feature_obj = map.insert(feature->name, Json::Object());
                for (const auto& el : feature->extra_info)
                {
                    feature_obj.insert(el.first.to_string(), el.second);
                }

                serialize_paragraph(feature_obj, FeatureDeserializer::DESCRIPTION, feature->description, true);
                serialize_optional_string(
                    feature_obj, FeatureDeserializer::SUPPORTS, to_string(feature->supports_expression));
                serialize_license(feature_obj, FeatureDeserializer::LICENSE, feature->license);

                if (!feature->dependencies.empty())
                {
                    auto& deps = feature_obj.insert(FeatureDeserializer::DEPENDENCIES, Json::Array());
                    for (const auto& dep : feature->dependencies)
                    {
                        serialize_dependency(deps, dep);
                    }
                }
            }
        }

        if (!scf.core_paragraph->overrides.empty())
        {
            auto& overrides = obj.insert(ManifestDeserializer::OVERRIDES, Json::Array());

            for (const auto& over : scf.core_paragraph->overrides)
            {
                serialize_override(overrides, over);
            }
        }

        return obj;
    }
}<|MERGE_RESOLUTION|>--- conflicted
+++ resolved
@@ -1405,44 +1405,20 @@
     }
 
     template<class ManifestDeserializerType>
-<<<<<<< HEAD
-    static ExpectedL<std::unique_ptr<SourceControlFile>> parse_manifest_object_impl(StringView origin,
-=======
     static ExpectedL<std::unique_ptr<SourceControlFile>> parse_manifest_object_impl(StringView control_path,
->>>>>>> 4434e810
                                                                                     const Json::Object& manifest,
                                                                                     MessageSink& warnings_sink)
     {
-        Json::Reader reader{origin};
+        Json::Reader reader{control_path};
         auto res = reader.visit(manifest, ManifestDeserializerType::instance);
         LocalizedString flat_errors = flatten_reader_messages(reader.messages(), warnings_sink);
         if (flat_errors.empty())
         {
-<<<<<<< HEAD
             if (auto p = res.get())
             {
                 return std::move(*p);
             }
 
-=======
-            warnings_sink.print(Color::warning,
-                                LocalizedString::from_raw(Strings::concat(control_path, ": ", w, '\n')));
-        }
-
-        if (!reader.errors().empty())
-        {
-            ParseControlErrorInfo err;
-            err.name = control_path.to_string();
-            err.other_errors = std::move(reader.errors());
-            return LocalizedString::from_raw(err.to_string());
-        }
-        else if (auto p = res.get())
-        {
-            return std::move(*p);
-        }
-        else
-        {
->>>>>>> 4434e810
             Checks::unreachable(VCPKG_LINE_INFO);
         }
 
@@ -1450,21 +1426,13 @@
     }
 
     ExpectedL<std::unique_ptr<SourceControlFile>> SourceControlFile::parse_project_manifest_object(
-<<<<<<< HEAD
-        StringView origin, const Json::Object& manifest, MessageSink& warnings_sink)
-=======
         StringView control_path, const Json::Object& manifest, MessageSink& warnings_sink)
->>>>>>> 4434e810
     {
         return parse_manifest_object_impl<ProjectManifestDeserializer>(control_path, manifest, warnings_sink);
     }
 
     ExpectedL<std::unique_ptr<SourceControlFile>> SourceControlFile::parse_port_manifest_object(
-<<<<<<< HEAD
-        StringView origin, const Json::Object& manifest, MessageSink& warnings_sink)
-=======
         StringView control_path, const Json::Object& manifest, MessageSink& warnings_sink)
->>>>>>> 4434e810
     {
         return parse_manifest_object_impl<PortManifestDeserializer>(control_path, manifest, warnings_sink);
     }
