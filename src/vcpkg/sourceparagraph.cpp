--- conflicted
+++ resolved
@@ -317,23 +317,10 @@
         spgh->maintainers = Strings::split(parser.optional_field_or_empty(ParagraphIdMaintainer), '\n');
         trim_all(spgh->maintainers);
 
-<<<<<<< HEAD
-        spgh->homepage = parser.optional_field(SourceParagraphFields::HOMEPAGE);
-        TextRowCol build_depends_position;
-        std::string buf = parser.optional_field(SourceParagraphFields::BUILD_DEPENDS, build_depends_position);
-
-        auto maybe_dependencies = parse_dependencies_list(buf, origin, build_depends_position);
-        if (const auto dependencies = maybe_dependencies.get())
-        {
-            spgh->dependencies = *dependencies;
-        }
-        else
-=======
         spgh->homepage = parser.optional_field_or_empty(ParagraphIdHomepage);
         auto maybe_build_depends_field = parser.optional_field(ParagraphIdBuildDepends);
         auto build_depends_field = maybe_build_depends_field.get();
         if (build_depends_field && !build_depends_field->first.empty())
->>>>>>> 87adc3f4
         {
             auto maybe_dependencies =
                 parse_dependencies_list(std::move(build_depends_field->first), origin, build_depends_field->second);
@@ -347,17 +334,9 @@
             }
         }
 
-<<<<<<< HEAD
-        TextRowCol default_features_position;
-        buf = parser.optional_field(SourceParagraphFields::DEFAULT_FEATURES, default_features_position);
-
-        auto maybe_default_features = parse_default_features_list(buf, origin, default_features_position);
-        if (const auto default_features = maybe_default_features.get())
-=======
         auto maybe_default_features_field = parser.optional_field(ParagraphIdDefaultFeatures);
         auto default_features_field = maybe_default_features_field.get();
         if (default_features_field && !default_features_field->first.empty())
->>>>>>> 87adc3f4
         {
             auto maybe_default_features = parse_default_features_list(
                 std::move(default_features_field->first), origin, default_features_field->second);
@@ -1001,12 +980,8 @@
         // but with whitespace normalized
         virtual Optional<std::string> visit_string(Json::Reader& r, StringView sv) const override
         {
-<<<<<<< HEAD
             BufferedDiagnosticContext bdc;
             auto parser = SpdxLicenseExpressionParser(bdc, sv, r.origin());
-=======
-            auto parser = SpdxLicenseExpressionParser(sv, r.origin());
->>>>>>> 87adc3f4
             auto res = parser.parse();
             for (auto&& diagnostic_line : bdc.lines)
             {
