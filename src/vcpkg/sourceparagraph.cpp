--- conflicted
+++ resolved
@@ -223,21 +223,12 @@
                     std::adjacent_find(scf.feature_paragraphs.begin(), scf.feature_paragraphs.end(), FeatureEqual{});
                 if (adjacent_equal != scf.feature_paragraphs.end())
                 {
-<<<<<<< HEAD
-                    return std::make_unique<ParseControlErrorInfo>(
-                        scf.core_paragraph->name,
-                        std::move(Strings::format(R"(Multiple features with the same name for port %s: %s
-    This is invalid; please make certain that features have distinct names.)",
-                                                  scf.core_paragraph->name,
-                                                  (*adjacent_equal)->name)));
-=======
                     auto error_info = std::make_unique<ParseControlErrorInfo>();
                     error_info->name = scf.core_paragraph->name;
                     error_info->error = msg::format_error(msgMultipleFeatures,
                                                           msg::package_name = scf.core_paragraph->name,
                                                           msg::feature = (*adjacent_equal)->name);
                     return error_info;
->>>>>>> 140cc263
                 }
                 return nullptr;
             }
