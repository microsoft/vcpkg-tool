--- conflicted
+++ resolved
@@ -698,17 +698,6 @@
             return r.array_elements(arr, DependencyDeserializer{depends_defaults});
         }
     };
-
-<<<<<<< HEAD
-    constexpr StringLiteral DependencyDeserializer::NAME;
-    constexpr StringLiteral DependencyDeserializer::HOST;
-    constexpr StringLiteral DependencyDeserializer::FEATURES;
-    constexpr StringLiteral DependencyDeserializer::DEFAULT_FEATURES;
-    constexpr StringLiteral DependencyDeserializer::PLATFORM;
-    constexpr StringLiteral DependencyDeserializer::VERSION_GE;
-=======
-    const DependencyArrayDeserializer DependencyArrayDeserializer::instance;
->>>>>>> 1603ecb4
 
     struct DependencyOverrideDeserializer final : Json::IDeserializer<DependencyOverride>
     {
@@ -1037,18 +1026,11 @@
             }
 
             r.required_object_field(
-<<<<<<< HEAD
-                type_name(), obj, DESCRIPTION, feature->description, Json::ParagraphDeserializer::instance);
-            r.optional_object_field(
-                obj, DEPENDENCIES, feature->dependencies, DependencyArrayDeserializer{depends_defaults});
-            r.optional_object_field(obj, SUPPORTS, feature->supports_expression, PlatformExprDeserializer::instance);
-=======
                 type_name(), obj, JsonIdDescription, feature->description, Json::ParagraphDeserializer::instance);
             r.optional_object_field(
-                obj, JsonIdDependencies, feature->dependencies, DependencyArrayDeserializer::instance);
+                obj, JsonIdDependencies, feature->dependencies, DependencyArrayDeserializer{depends_defaults});
             r.optional_object_field(
                 obj, JsonIdSupports, feature->supports_expression, PlatformExprDeserializer::instance);
->>>>>>> 1603ecb4
             std::string license;
             if (r.optional_object_field(obj, JsonIdLicense, license, LicenseExpressionDeserializer::instance))
             {
@@ -1058,15 +1040,6 @@
             return std::move(feature); // gcc-7 bug workaround redundant move
         }
     };
-
-<<<<<<< HEAD
-    constexpr StringLiteral FeatureDeserializer::NAME;
-    constexpr StringLiteral FeatureDeserializer::DESCRIPTION;
-    constexpr StringLiteral FeatureDeserializer::DEPENDENCIES;
-    constexpr StringLiteral FeatureDeserializer::SUPPORTS;
-=======
-    const FeatureDeserializer FeatureDeserializer::instance;
->>>>>>> 1603ecb4
 
     struct FeaturesObject
     {
@@ -1146,44 +1119,6 @@
     {
         virtual LocalizedString type_name() const override { return msg::format(msgAManifest); }
 
-<<<<<<< HEAD
-        constexpr static StringLiteral NAME = "name";
-        constexpr static StringLiteral MAINTAINERS = "maintainers";
-        constexpr static StringLiteral CONTACTS = "contacts";
-        constexpr static StringLiteral SUMMARY = "summary";
-        constexpr static StringLiteral DESCRIPTION = "description";
-        constexpr static StringLiteral HOMEPAGE = "homepage";
-        constexpr static StringLiteral DOCUMENTATION = "documentation";
-        constexpr static StringLiteral LICENSE = "license";
-        constexpr static StringLiteral DEPENDENCIES = "dependencies";
-        constexpr static StringLiteral FEATURES = "features";
-        constexpr static StringLiteral DEFAULT_FEATURES = "default-features";
-        constexpr static StringLiteral DEPEND_DEFAULTS = "depend-defaults";
-        constexpr static StringLiteral SUPPORTS = "supports";
-        constexpr static StringLiteral OVERRIDES = "overrides";
-        constexpr static StringLiteral BUILTIN_BASELINE = "builtin-baseline";
-        constexpr static StringLiteral VCPKG_CONFIGURATION = "vcpkg-configuration";
-
-        virtual Span<const StringView> valid_fields() const override
-        {
-            static constexpr StringView u[] = {
-                NAME,
-                MAINTAINERS,
-                CONTACTS,
-                SUMMARY,
-                DESCRIPTION,
-                HOMEPAGE,
-                DOCUMENTATION,
-                LICENSE,
-                DEPENDENCIES,
-                DEPEND_DEFAULTS,
-                FEATURES,
-                DEFAULT_FEATURES,
-                SUPPORTS,
-                OVERRIDES,
-                BUILTIN_BASELINE,
-                VCPKG_CONFIGURATION,
-=======
         virtual Span<const StringView> valid_fields() const override
         {
             static constexpr StringView u[] = {
@@ -1196,13 +1131,13 @@
                 JsonIdDocumentation,
                 JsonIdLicense,
                 JsonIdDependencies,
+                JsonIdDependDefaults,
                 JsonIdFeatures,
                 JsonIdDefaultFeatures,
                 JsonIdSupports,
                 JsonIdOverrides,
                 JsonIdBuiltinBaseline,
                 JsonIdVcpkgConfiguration,
->>>>>>> 1603ecb4
             };
             static const auto t = Util::Vectors::concat<StringView>(schemed_deserializer_fields(), u);
 
@@ -1223,22 +1158,14 @@
                 }
             }
 
-<<<<<<< HEAD
-            r.optional_object_field(obj, DEPEND_DEFAULTS, spgh.depend_defaults, Json::BooleanDeserializer::instance);
-            r.optional_object_field(obj, MAINTAINERS, spgh.maintainers, Json::ParagraphDeserializer::instance);
-            r.optional_object_field(obj, CONTACTS, spgh.contacts, ContactsDeserializer::instance);
-            r.optional_object_field(obj, SUMMARY, spgh.summary, Json::ParagraphDeserializer::instance);
-            r.optional_object_field(obj, DESCRIPTION, spgh.description, Json::ParagraphDeserializer::instance);
-            r.optional_object_field(obj, HOMEPAGE, spgh.homepage, UrlDeserializer::instance);
-            r.optional_object_field(obj, DOCUMENTATION, spgh.documentation, UrlDeserializer::instance);
-=======
+            r.optional_object_field(
+                obj, JsonIdDependDefaults, spgh.depend_defaults, Json::BooleanDeserializer::instance);
             r.optional_object_field(obj, JsonIdMaintainers, spgh.maintainers, Json::ParagraphDeserializer::instance);
             r.optional_object_field(obj, JsonIdContacts, spgh.contacts, ContactsDeserializer::instance);
             r.optional_object_field(obj, JsonIdSummary, spgh.summary, Json::ParagraphDeserializer::instance);
             r.optional_object_field(obj, JsonIdDescription, spgh.description, Json::ParagraphDeserializer::instance);
             r.optional_object_field(obj, JsonIdHomepage, spgh.homepage, UrlDeserializer::instance);
             r.optional_object_field(obj, JsonIdDocumentation, spgh.documentation, UrlDeserializer::instance);
->>>>>>> 1603ecb4
 
             std::string license;
             if (r.optional_object_field(obj, JsonIdLicense, license, LicenseExpressionDeserializer::instance))
@@ -1246,15 +1173,10 @@
                 spgh.license = {std::move(license)};
             }
 
-<<<<<<< HEAD
             r.optional_object_field(
-                obj, DEPENDENCIES, spgh.dependencies, DependencyArrayDeserializer{spgh.depend_defaults});
-            r.optional_object_field(obj, OVERRIDES, spgh.overrides, DependencyOverrideArrayDeserializer::instance);
-=======
-            r.optional_object_field(obj, JsonIdDependencies, spgh.dependencies, DependencyArrayDeserializer::instance);
+                obj, JsonIdDependencies, spgh.dependencies, DependencyArrayDeserializer{spgh.depend_defaults});
             r.optional_object_field(
                 obj, JsonIdOverrides, spgh.overrides, DependencyOverrideArrayDeserializer::instance);
->>>>>>> 1603ecb4
 
             std::string baseline;
             if (r.optional_object_field(obj, JsonIdBuiltinBaseline, baseline, BaselineCommitDeserializer::instance))
@@ -1267,11 +1189,7 @@
                 obj, JsonIdDefaultFeatures, spgh.default_features, DefaultFeatureArrayDeserializer::instance);
 
             FeaturesObject features_tmp;
-<<<<<<< HEAD
-            r.optional_object_field(obj, FEATURES, features_tmp, FeaturesFieldDeserializer{spgh.depend_defaults});
-=======
-            r.optional_object_field(obj, JsonIdFeatures, features_tmp, FeaturesFieldDeserializer::instance);
->>>>>>> 1603ecb4
+            r.optional_object_field(obj, JsonIdFeatures, features_tmp, FeaturesFieldDeserializer{spgh.depend_defaults});
             control_file->feature_paragraphs = std::move(features_tmp.feature_paragraphs);
             control_file->extra_features_info = std::move(features_tmp.extra_features_info);
 
@@ -1742,12 +1660,7 @@
 
                 if (dep.default_features != scf.core_paragraph->depend_defaults)
                 {
-<<<<<<< HEAD
-                    dep_obj.insert(DependencyDeserializer::DEFAULT_FEATURES,
-                                   Json::Value::boolean(dep.default_features));
-=======
-                    dep_obj.insert(JsonIdDefaultFeatures, Json::Value::boolean(false));
->>>>>>> 1603ecb4
+                    dep_obj.insert(JsonIdDefaultFeatures, Json::Value::boolean(dep.default_features));
                 }
                 serialize_dependency_features(dep_obj, JsonIdFeatures, dep.features);
                 serialize_optional_string(dep_obj, JsonIdPlatform, to_string(dep.platform));
@@ -1815,7 +1728,7 @@
 
         if (!scf.core_paragraph->depend_defaults)
         {
-            obj.insert(ManifestDeserializer::DEPEND_DEFAULTS, Json::Value::boolean(false));
+            obj.insert(JsonIdDependDefaults, Json::Value::boolean(false));
         }
 
         if (!scf.core_paragraph->dependencies.empty())
