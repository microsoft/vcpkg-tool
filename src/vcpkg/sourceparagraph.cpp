--- conflicted
+++ resolved
@@ -1384,29 +1384,6 @@
     {
         std::string message;
 
-<<<<<<< HEAD
-        LocalizedString error_message;
-        for (auto&& error_info : error_info_list)
-        {
-            error_info->format_to(error_message);
-            error_message.appendnl();
-        }
-
-        if (std::any_of(
-                error_info_list.begin(),
-                error_info_list.end(),
-                [](const std::unique_ptr<ParseControlErrorInfo>& ppcei) { return !ppcei->extra_fields.empty(); }))
-        {
-            print2("This is the list of valid fields for CONTROL files (case-sensitive): \n\n    ",
-                   Strings::join("\n    ", get_list_of_valid_fields()),
-                   "\n\n");
-#if defined(_WIN32)
-            auto bootstrap = ".\\bootstrap-vcpkg.bat";
-#else
-            auto bootstrap = "./bootstrap-vcpkg.sh";
-#endif
-            vcpkg::printf("You may need to update the vcpkg binary; try running %s to update.\n\n", bootstrap);
-=======
         if (!error_info_list.empty())
         {
             error_info_list[0]->to_string(message);
@@ -1477,7 +1454,6 @@
                 print2(StringView{start_of_chunk, end_of_chunk});
                 start_of_chunk = end_of_chunk;
             }
->>>>>>> d1ed66b1
         }
     }
 
