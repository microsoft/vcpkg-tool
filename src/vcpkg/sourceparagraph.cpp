--- conflicted
+++ resolved
@@ -1576,19 +1576,6 @@
                     arr.push_back(Json::Value::string(s));
                 }
             };
-<<<<<<< HEAD
-=======
-        auto serialize_optional_array =
-            [&](Json::Object& obj, StringLiteral name, const std::vector<std::string>& pgh) {
-                if (pgh.empty()) return;
-
-                auto& arr = obj.insert(name, Json::Array());
-                for (const auto& s : pgh)
-                {
-                    arr.push_back(Json::Value::string(s));
-                }
-            };
->>>>>>> f1c30f66
         auto serialize_optional_string = [&](Json::Object& obj, StringLiteral name, const std::string& s) {
             if (!s.empty())
             {
@@ -1596,12 +1583,12 @@
             }
         };
         auto serialize_dependency_features = [&](Json::Object& obj, StringLiteral name, const auto& features) {
-            if (debug || !features.empty())
+            if (!features.empty())
             {
                 auto& features_array = obj.insert(name, Json::Array());
                 for (const auto& f : features)
                 {
-                    if (f.platform.is_empty() && !debug)
+                    if (f.platform.is_empty())
                     {
                         features_array.push_back(Json::Value::string(f.name));
                     }
