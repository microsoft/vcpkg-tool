--- conflicted
+++ resolved
@@ -19,12 +19,6 @@
 #include <vcpkg/vcpkgcmdarguments.h>
 #include <vcpkg/versiondeserializers.h>
 
-namespace
-{
-    using namespace vcpkg;
-    constexpr static StringLiteral NAME = "name";
-}
-
 namespace vcpkg
 {
     bool operator==(const DependencyConstraint& lhs, const DependencyConstraint& rhs)
@@ -87,8 +81,8 @@
             dep_obj.insert(el.first.to_string(), el.second);
         }
 
-        dep_obj.insert(NAME, Json::Value::string(dep.name));
-        dep_obj.insert(VERSION_RELAXED, dep.version.to_string());
+        dep_obj.insert(JsonIdName, Json::Value::string(dep.name));
+        dep_obj.insert(JsonIdVersion, dep.version.to_string());
     }
 
     bool operator==(const DependencyRequestedFeature& lhs, const DependencyRequestedFeature& rhs)
@@ -160,24 +154,6 @@
                              const std::unique_ptr<FeatureParagraph>& rhs) { return *lhs == *rhs; });
     }
 
-<<<<<<< HEAD
-=======
-    namespace SourceParagraphFields
-    {
-        static constexpr StringLiteral BUILD_DEPENDS = "Build-Depends";
-        static constexpr StringLiteral DEFAULT_FEATURES = "Default-Features";
-        static constexpr StringLiteral DESCRIPTION = "Description";
-        static constexpr StringLiteral FEATURE = "Feature";
-        static constexpr StringLiteral MAINTAINERS = "Maintainer";
-        static constexpr StringLiteral SOURCE = "Source";
-        static constexpr StringLiteral VERSION = "Version";
-        static constexpr StringLiteral PORT_VERSION = "Port-Version";
-        static constexpr StringLiteral HOMEPAGE = "Homepage";
-        static constexpr StringLiteral TYPE = "Type";
-        static constexpr StringLiteral SUPPORTS = "Supports";
-    }
-
->>>>>>> c05f470e
     static void trim_all(std::vector<std::string>& arr)
     {
         for (auto& el : arr)
@@ -317,13 +293,8 @@
 
         auto spgh = std::make_unique<SourceParagraph>();
 
-<<<<<<< HEAD
         spgh->name = parser.required_field(ParagraphIdSource);
         spgh->version.text = parser.required_field(ParagraphIdVersion);
-=======
-        spgh->name = parser.required_field(SourceParagraphFields::SOURCE);
-        spgh->version.text = parser.required_field(SourceParagraphFields::VERSION);
->>>>>>> c05f470e
 
         TextRowCol pv_position;
         auto pv_str = parser.optional_field(ParagraphIdPortVersion, pv_position);
@@ -531,11 +502,6 @@
     {
         LocalizedString type_name() const override { return msg::format(msgADefaultFeature); }
 
-<<<<<<< HEAD
-=======
-        constexpr static StringLiteral PLATFORM = "platform";
-
->>>>>>> c05f470e
         Span<const StringView> valid_fields() const override
         {
             static const StringView t[] = {
@@ -600,11 +566,6 @@
     {
         LocalizedString type_name() const override { return msg::format(msgADependencyFeature); }
 
-<<<<<<< HEAD
-=======
-        constexpr static StringLiteral PLATFORM = "platform";
-
->>>>>>> c05f470e
         Span<const StringView> valid_fields() const override
         {
             static const StringView t[] = {
@@ -645,15 +606,6 @@
     {
         virtual LocalizedString type_name() const override { return msg::format(msgADependency); }
 
-<<<<<<< HEAD
-=======
-        constexpr static StringLiteral HOST = "host";
-        constexpr static StringLiteral FEATURES = "features";
-        constexpr static StringLiteral DEFAULT_FEATURES = "default-features";
-        constexpr static StringLiteral PLATFORM = "platform";
-        constexpr static StringLiteral VERSION_GE = "version>=";
-
->>>>>>> c05f470e
         virtual Span<const StringView> valid_fields() const override
         {
             static constexpr StringView t[] = {
@@ -732,19 +684,9 @@
 
     const DependencyArrayDeserializer DependencyArrayDeserializer::instance;
 
-<<<<<<< HEAD
-=======
-    constexpr StringLiteral DependencyDeserializer::HOST;
-    constexpr StringLiteral DependencyDeserializer::FEATURES;
-    constexpr StringLiteral DependencyDeserializer::DEFAULT_FEATURES;
-    constexpr StringLiteral DependencyDeserializer::PLATFORM;
-    constexpr StringLiteral DependencyDeserializer::VERSION_GE;
-
->>>>>>> c05f470e
     struct DependencyOverrideDeserializer final : Json::IDeserializer<DependencyOverride>
     {
         virtual LocalizedString type_name() const override { return msg::format(msgAnOverride); }
-
         virtual Span<const StringView> valid_fields() const override
         {
             static constexpr StringView u[] = {JsonIdName};
@@ -765,16 +707,8 @@
             }
 
             const auto type_name = this->type_name();
-<<<<<<< HEAD
             r.required_object_field(type_name, obj, JsonIdName, dep.name, Json::PackageNameDeserializer::instance);
-            auto schemed_version = visit_required_schemed_deserializer(type_name, r, obj, true);
-            dep.version = std::move(schemed_version.version);
-            dep.scheme = schemed_version.scheme;
-
-=======
-            r.required_object_field(type_name, obj, NAME, dep.name, Json::PackageNameDeserializer::instance);
             dep.version = visit_version_override_version(type_name, r, obj);
->>>>>>> c05f470e
             return dep;
         }
 
@@ -1056,14 +990,6 @@
     {
         virtual LocalizedString type_name() const override { return msg::format(msgAFeature); }
 
-<<<<<<< HEAD
-=======
-        constexpr static StringLiteral DESCRIPTION = "description";
-        constexpr static StringLiteral DEPENDENCIES = "dependencies";
-        constexpr static StringLiteral SUPPORTS = "supports";
-        constexpr static StringLiteral LICENSE = "license";
-
->>>>>>> c05f470e
         virtual Span<const StringView> valid_fields() const override
         {
             static constexpr StringView t[] = {JsonIdDescription, JsonIdDependencies, JsonIdSupports, JsonIdLicense};
@@ -1101,12 +1027,6 @@
     };
 
     const FeatureDeserializer FeatureDeserializer::instance;
-<<<<<<< HEAD
-=======
-    constexpr StringLiteral FeatureDeserializer::DESCRIPTION;
-    constexpr StringLiteral FeatureDeserializer::DEPENDENCIES;
-    constexpr StringLiteral FeatureDeserializer::SUPPORTS;
->>>>>>> c05f470e
 
     struct FeaturesObject
     {
@@ -1188,23 +1108,6 @@
     {
         virtual LocalizedString type_name() const override { return msg::format(msgAManifest); }
 
-<<<<<<< HEAD
-=======
-        constexpr static StringLiteral MAINTAINERS = "maintainers";
-        constexpr static StringLiteral CONTACTS = "contacts";
-        constexpr static StringLiteral SUMMARY = "summary";
-        constexpr static StringLiteral DESCRIPTION = "description";
-        constexpr static StringLiteral HOMEPAGE = "homepage";
-        constexpr static StringLiteral DOCUMENTATION = "documentation";
-        constexpr static StringLiteral LICENSE = "license";
-        constexpr static StringLiteral DEPENDENCIES = "dependencies";
-        constexpr static StringLiteral FEATURES = "features";
-        constexpr static StringLiteral DEFAULT_FEATURES = "default-features";
-        constexpr static StringLiteral SUPPORTS = "supports";
-        constexpr static StringLiteral BUILTIN_BASELINE = "builtin-baseline";
-        constexpr static StringLiteral VCPKG_CONFIGURATION = "vcpkg-configuration";
-
->>>>>>> c05f470e
         virtual Span<const StringView> valid_fields() const override
         {
             static constexpr StringView u[] = {
@@ -1298,21 +1201,6 @@
         }
     };
 
-<<<<<<< HEAD
-=======
-    constexpr StringLiteral ManifestDeserializer::MAINTAINERS;
-    constexpr StringLiteral ManifestDeserializer::DESCRIPTION;
-    constexpr StringLiteral ManifestDeserializer::HOMEPAGE;
-    constexpr StringLiteral ManifestDeserializer::DOCUMENTATION;
-    constexpr StringLiteral ManifestDeserializer::LICENSE;
-    constexpr StringLiteral ManifestDeserializer::DEPENDENCIES;
-    constexpr StringLiteral ManifestDeserializer::FEATURES;
-    constexpr StringLiteral ManifestDeserializer::DEFAULT_FEATURES;
-    constexpr StringLiteral ManifestDeserializer::SUPPORTS;
-    constexpr StringLiteral ManifestDeserializer::BUILTIN_BASELINE;
-    constexpr StringLiteral ManifestDeserializer::VCPKG_CONFIGURATION;
-
->>>>>>> c05f470e
     struct ProjectManifestDeserializer final : ManifestDeserializer
     {
         virtual Optional<std::unique_ptr<SourceControlFile>> visit_object(Json::Reader& r,
@@ -1323,13 +1211,8 @@
 
             auto& spgh = *control_file->core_paragraph;
 
-<<<<<<< HEAD
             r.optional_object_field(obj, JsonIdName, spgh.name, Json::PackageNameDeserializer::instance);
-            auto maybe_schemed_version = visit_optional_schemed_deserializer(type_name(), r, obj, false);
-=======
-            r.optional_object_field(obj, NAME, spgh.name, Json::PackageNameDeserializer::instance);
             auto maybe_schemed_version = visit_optional_schemed_version(type_name(), r, obj);
->>>>>>> c05f470e
             if (auto p = maybe_schemed_version.get())
             {
                 spgh.version_scheme = p->scheme;
@@ -1358,13 +1241,8 @@
 
             auto& spgh = *control_file->core_paragraph;
 
-<<<<<<< HEAD
             r.required_object_field(type_name(), obj, JsonIdName, spgh.name, Json::PackageNameDeserializer::instance);
-            auto schemed_version = visit_required_schemed_deserializer(type_name(), r, obj, false);
-=======
-            r.required_object_field(type_name(), obj, NAME, spgh.name, Json::PackageNameDeserializer::instance);
             auto schemed_version = visit_required_schemed_version(type_name(), r, obj);
->>>>>>> c05f470e
             spgh.version_scheme = schemed_version.scheme;
             spgh.version = schemed_version.version;
 
@@ -1548,11 +1426,7 @@
             {
                 get_global_metrics_collector().track_define(DefineMetric::ErrorVersioningDisabled);
                 return msg::format_error(
-<<<<<<< HEAD
                     msgVersionRejectedDueToFeatureFlagOff, msg::path = origin, msg::json_field = JsonIdOverrides);
-=======
-                    msgVersionRejectedDueToFeatureFlagOff, msg::path = origin, msg::json_field = OVERRIDES);
->>>>>>> c05f470e
             }
 
             if (core_paragraph->builtin_baseline.has_value())
@@ -1746,13 +1620,8 @@
                     else
                     {
                         Json::Object entry;
-<<<<<<< HEAD
                         entry.insert(JsonIdName, f.name);
                         entry.insert(JsonIdPlatform, to_string(f.platform));
-=======
-                        entry.insert(NAME, f.name);
-                        entry.insert(DependencyFeatureDeserializer::PLATFORM, to_string(f.platform));
->>>>>>> c05f470e
                         features_array.push_back(std::move(entry));
                     }
                 }
@@ -1771,13 +1640,8 @@
                     dep_obj.insert(el.first.to_string(), el.second);
                 }
 
-<<<<<<< HEAD
                 dep_obj.insert(JsonIdName, dep.name);
                 if (dep.host) dep_obj.insert(JsonIdHost, Json::Value::boolean(true));
-=======
-                dep_obj.insert(NAME, dep.name);
-                if (dep.host) dep_obj.insert(DependencyDeserializer::HOST, Json::Value::boolean(true));
->>>>>>> c05f470e
 
                 if (!dep.default_features)
                 {
@@ -1792,20 +1656,6 @@
             }
         };
 
-<<<<<<< HEAD
-        auto serialize_override = [&](Json::Array& arr, const DependencyOverride& dep) {
-            auto& dep_obj = arr.push_back(Json::Object());
-            for (const auto& el : dep.extra_info)
-            {
-                dep_obj.insert(el.first.to_string(), el.second);
-            }
-
-            dep_obj.insert(JsonIdName, Json::Value::string(dep.name));
-            serialize_schemed_version(dep_obj, dep.scheme, dep.version);
-        };
-
-=======
->>>>>>> c05f470e
         auto serialize_license =
             [&](Json::Object& obj, StringLiteral name, const Optional<std::string>& maybe_license) {
                 if (auto license = maybe_license.get())
@@ -1834,11 +1684,7 @@
             obj.insert(JsonIdVcpkgConfiguration, maybe_configuration.value_or_exit(VCPKG_LINE_INFO).serialize());
         }
 
-<<<<<<< HEAD
         serialize_optional_string(obj, JsonIdName, scf.to_name());
-=======
-        serialize_optional_string(obj, NAME, scf.to_name());
->>>>>>> c05f470e
 
         auto version_scheme = scf.to_version_scheme();
         if (version_scheme != VersionScheme::Missing)
@@ -1909,11 +1755,7 @@
 
         if (!scf.core_paragraph->overrides.empty())
         {
-<<<<<<< HEAD
             auto& overrides = obj.insert(JsonIdOverrides, Json::Array());
-=======
-            auto& overrides = obj.insert(OVERRIDES, Json::Array());
->>>>>>> c05f470e
 
             for (const auto& over : scf.core_paragraph->overrides)
             {
