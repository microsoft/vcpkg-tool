#include <vcpkg/base/checks.h>
#include <vcpkg/base/expected.h>
#include <vcpkg/base/jsonreader.h>
#include <vcpkg/base/span.h>
#include <vcpkg/base/stringliteral.h>
#include <vcpkg/base/system.debug.h>
#include <vcpkg/base/system.print.h>
#include <vcpkg/base/util.h>

#include <vcpkg/configuration.h>
#include <vcpkg/documentation.h>
#include <vcpkg/metrics.h>
#include <vcpkg/packagespec.h>
#include <vcpkg/platform-expression.h>
#include <vcpkg/sourceparagraph.h>
#include <vcpkg/triplet.h>
#include <vcpkg/vcpkgcmdarguments.h>
#include <vcpkg/versiondeserializers.h>

namespace
{
    namespace msg = vcpkg::msg;
    DECLARE_AND_REGISTER_MESSAGE(EmptyLicenseExpression, (), "", "SPDX license expression was empty.");
    DECLARE_AND_REGISTER_MESSAGE(LicenseExpressionContainsUnicode,
                                 (msg::value, msg::pretty_value),
                                 "example of {value:04X} is '22BB'\nexample of {pretty_value} is '⊻'",
                                 "SPDX license expression contains a unicode character (U+{value:04X} "
                                 "'{pretty_value}'), but these expressions are ASCII-only.");
    DECLARE_AND_REGISTER_MESSAGE(LicenseExpressionContainsInvalidCharacter,
                                 (msg::value),
                                 "example of {value:02X} is '7B'\nexample of {value} is '{'",
                                 "SPDX license expression contains an invalid character (0x{value:02X} '{value}').");
    DECLARE_AND_REGISTER_MESSAGE(LicenseExpressionContainsExtraPlus,
                                 (),
                                 "",
                                 "SPDX license expression contains an extra '+'. These are only allowed directly "
                                 "after a license identifier.");
    DECLARE_AND_REGISTER_MESSAGE(LicenseExpressionDocumentRefUnsupported,
                                 (),
                                 "",
                                 "The current implementation does not support DocumentRef- SPDX references.");
    DECLARE_AND_REGISTER_MESSAGE(LicenseExpressionExpectLicenseFoundEof,
                                 (),
                                 "",
                                 "Expected a license name, found the end of the string.");
    DECLARE_AND_REGISTER_MESSAGE(LicenseExpressionExpectExceptionFoundEof,
                                 (),
                                 "",
                                 "Expected an exception name, found the end of the string.");
    DECLARE_AND_REGISTER_MESSAGE(LicenseExpressionExpectCompoundFoundParen,
                                 (),
                                 "",
                                 "Expected a compound or the end of the string, found a parenthesis.");
    DECLARE_AND_REGISTER_MESSAGE(LicenseExpressionExpectLicenseFoundParen,
                                 (),
                                 "",
                                 "Expected a license name, found a parenthesis.");
    DECLARE_AND_REGISTER_MESSAGE(LicenseExpressionExpectExceptionFoundParen,
                                 (),
                                 "",
                                 "Expected an exception name, found a parenthesis.");
    DECLARE_AND_REGISTER_MESSAGE(LicenseExpressionImbalancedParens,
                                 (),
                                 "",
                                 "There was a close parenthesis without an opening parenthesis.");
    DECLARE_AND_REGISTER_MESSAGE(LicenseExpressionExpectLicenseFoundCompound,
                                 (msg::value),
                                 "Example of {value} is 'AND'",
                                 "Expected a license name, found the compound {value}.");
    DECLARE_AND_REGISTER_MESSAGE(LicenseExpressionExpectExceptionFoundCompound,
                                 (msg::value),
                                 "Example of {value} is 'AND'",
                                 "Expected an exception name, found the compound {value}.");
    DECLARE_AND_REGISTER_MESSAGE(LicenseExpressionExpectCompoundFoundWith,
                                 (),
                                 "AND, OR, and WITH are all keywords and should not be translated.",
                                 "Expected either AND or OR, found WITH (WITH is only allowed after license names, not "
                                 "parenthesized expressions).");
    DECLARE_AND_REGISTER_MESSAGE(
        LicenseExpressionExpectCompoundOrWithFoundWord,
        (msg::value),
        "example of {value} is 'MIT'.\nAND, OR, and WITH are all keywords and should not be translated.",
        "Expected either AND, OR, or WITH, found a license or exception name: '{value}'.");
    DECLARE_AND_REGISTER_MESSAGE(
        LicenseExpressionExpectCompoundFoundWord,
        (msg::value),
        "Example of {value} is 'MIT'.\nAND and OR are both keywords and should not be translated.",
        "Expected either AND or OR, found a license or exception name: '{value}'.");
    DECLARE_AND_REGISTER_MESSAGE(
        LicenseExpressionUnknownLicense,
        (msg::value),
        "Example of {value} is 'unknownlicense'",
        "Unknown license identifier '{value}'. Known values are listed at https://spdx.org/licenses/");
    DECLARE_AND_REGISTER_MESSAGE(LicenseExpressionUnknownException,
                                 (msg::value),
                                 "Example of {value} is 'unknownexception'",
                                 "Unknown license exception identifier '{value}'. Known values are listed at "
                                 "https://spdx.org/licenses/exceptions-index.html");
} // anonymous namespace

namespace vcpkg
{
    using namespace vcpkg::Parse;

    template<class Lhs, class Rhs>
    static bool paragraph_equal(const Lhs& lhs, const Rhs& rhs)
    {
        return std::equal(
            lhs.begin(), lhs.end(), rhs.begin(), rhs.end(), [](const std::string& lhs, const std::string& rhs) {
                return Strings::trim(StringView(lhs)) == Strings::trim(StringView(rhs));
            });
    }

    bool operator==(const SourceParagraph& lhs, const SourceParagraph& rhs)
    {
        if (lhs.name != rhs.name) return false;
        if (lhs.raw_version != rhs.raw_version) return false;
        if (lhs.version_scheme != rhs.version_scheme) return false;
        if (lhs.port_version != rhs.port_version) return false;
        if (!paragraph_equal(lhs.description, rhs.description)) return false;
        if (!paragraph_equal(lhs.maintainers, rhs.maintainers)) return false;
        if (lhs.homepage != rhs.homepage) return false;
        if (lhs.documentation != rhs.documentation) return false;
        if (lhs.dependencies != rhs.dependencies) return false;
        if (lhs.default_features != rhs.default_features) return false;
        if (lhs.license != rhs.license) return false;

        if (lhs.type != rhs.type) return false;
        if (!structurally_equal(lhs.supports_expression, rhs.supports_expression)) return false;

        if (lhs.extra_info != rhs.extra_info) return false;

        return true;
    }

    bool operator==(const FeatureParagraph& lhs, const FeatureParagraph& rhs)
    {
        if (lhs.name != rhs.name) return false;
        if (lhs.dependencies != rhs.dependencies) return false;
        if (!paragraph_equal(lhs.description, rhs.description)) return false;
        if (lhs.extra_info != rhs.extra_info) return false;

        return true;
    }

    bool operator==(const SourceControlFile& lhs, const SourceControlFile& rhs)
    {
        if (*lhs.core_paragraph != *rhs.core_paragraph) return false;
        return std::equal(lhs.feature_paragraphs.begin(),
                          lhs.feature_paragraphs.end(),
                          rhs.feature_paragraphs.begin(),
                          rhs.feature_paragraphs.end(),
                          [](const std::unique_ptr<FeatureParagraph>& lhs,
                             const std::unique_ptr<FeatureParagraph>& rhs) { return *lhs == *rhs; });
    }

    namespace SourceParagraphFields
    {
        static const std::string BUILD_DEPENDS = "Build-Depends";
        static const std::string DEFAULT_FEATURES = "Default-Features";
        static const std::string DESCRIPTION = "Description";
        static const std::string FEATURE = "Feature";
        static const std::string MAINTAINERS = "Maintainer";
        static const std::string NAME = "Source";
        static const std::string VERSION = "Version";
        static const std::string PORT_VERSION = "Port-Version";
        static const std::string HOMEPAGE = "Homepage";
        static const std::string TYPE = "Type";
        static const std::string SUPPORTS = "Supports";
    }

    static Span<const StringView> get_list_of_valid_fields()
    {
        static const StringView valid_fields[] = {
            SourceParagraphFields::NAME,
            SourceParagraphFields::VERSION,
            SourceParagraphFields::PORT_VERSION,
            SourceParagraphFields::DESCRIPTION,
            SourceParagraphFields::MAINTAINERS,
            SourceParagraphFields::BUILD_DEPENDS,
            SourceParagraphFields::HOMEPAGE,
            SourceParagraphFields::TYPE,
            SourceParagraphFields::SUPPORTS,
            SourceParagraphFields::DEFAULT_FEATURES,
        };

        return valid_fields;
    }

    void print_error_message(Span<const std::unique_ptr<Parse::ParseControlErrorInfo>> error_info_list);

    std::string Type::to_string(const Type& t)
    {
        switch (t.type)
        {
            case Type::ALIAS: return "Alias";
            case Type::PORT: return "Port";
            default: return "Unknown";
        }
    }

    Type Type::from_string(const std::string& t)
    {
        if (t == "Alias") return Type{Type::ALIAS};
        if (t == "Port" || t.empty()) return Type{Type::PORT};
        return Type{Type::UNKNOWN};
    }

    bool operator==(const Type& lhs, const Type& rhs) { return lhs.type == rhs.type; }
    bool operator!=(const Type& lhs, const Type& rhs) { return !(lhs == rhs); }

    static void trim_all(std::vector<std::string>& arr)
    {
        for (auto& el : arr)
        {
            el = Strings::trim(std::move(el));
        }
    }

    namespace
    {
        constexpr static struct Canonicalize
        {
            struct FeatureLess
            {
                bool operator()(const std::unique_ptr<FeatureParagraph>& lhs,
                                const std::unique_ptr<FeatureParagraph>& rhs) const
                {
                    return (*this)(*lhs, *rhs);
                }
                bool operator()(const FeatureParagraph& lhs, const FeatureParagraph& rhs) const
                {
                    return lhs.name < rhs.name;
                }
            };
            struct FeatureEqual
            {
                bool operator()(const std::unique_ptr<FeatureParagraph>& lhs,
                                const std::unique_ptr<FeatureParagraph>& rhs) const
                {
                    return (*this)(*lhs, *rhs);
                }
                bool operator()(const FeatureParagraph& lhs, const FeatureParagraph& rhs) const
                {
                    return lhs.name == rhs.name;
                }
            };

            // assume canonicalized feature list
            struct DependencyLess
            {
                bool operator()(const std::unique_ptr<Dependency>& lhs, const std::unique_ptr<Dependency>& rhs) const
                {
                    return (*this)(*lhs, *rhs);
                }
                bool operator()(const Dependency& lhs, const Dependency& rhs) const
                {
                    auto cmp = lhs.name.compare(rhs.name);
                    if (cmp < 0) return true;
                    if (cmp > 0) return false;

                    // same dependency name

                    // order by platform string:
                    auto platform_cmp = compare(lhs.platform, rhs.platform);
                    if (platform_cmp < 0) return true;
                    if (platform_cmp > 0) return false;

                    // then order by features
                    // smaller list first, then lexicographical
                    if (lhs.features.size() < rhs.features.size()) return true;
                    if (rhs.features.size() < lhs.features.size()) return false;

                    // then finally order by feature list
                    if (std::lexicographical_compare(
                            lhs.features.begin(), lhs.features.end(), rhs.features.begin(), rhs.features.end()))
                    {
                        return true;
                    }
                    return false;
                }
            };

            template<class T>
            void operator()(std::unique_ptr<T>& ptr) const
            {
                (*this)(*ptr);
            }

            void operator()(Dependency& dep) const
            {
                std::sort(dep.features.begin(), dep.features.end());
                dep.extra_info.sort_keys();
            }
            void operator()(SourceParagraph& spgh) const
            {
                std::for_each(spgh.dependencies.begin(), spgh.dependencies.end(), *this);
                std::sort(spgh.dependencies.begin(), spgh.dependencies.end(), DependencyLess{});

                std::sort(spgh.default_features.begin(), spgh.default_features.end());

                spgh.extra_info.sort_keys();
            }
            void operator()(FeatureParagraph& fpgh) const
            {
                std::for_each(fpgh.dependencies.begin(), fpgh.dependencies.end(), *this);
                std::sort(fpgh.dependencies.begin(), fpgh.dependencies.end(), DependencyLess{});

                fpgh.extra_info.sort_keys();
            }
            [[nodiscard]] std::unique_ptr<ParseControlErrorInfo> operator()(SourceControlFile& scf) const
            {
                (*this)(*scf.core_paragraph);
                std::for_each(scf.feature_paragraphs.begin(), scf.feature_paragraphs.end(), *this);
                std::sort(scf.feature_paragraphs.begin(), scf.feature_paragraphs.end(), FeatureLess{});

                auto adjacent_equal =
                    std::adjacent_find(scf.feature_paragraphs.begin(), scf.feature_paragraphs.end(), FeatureEqual{});
                if (adjacent_equal != scf.feature_paragraphs.end())
                {
                    auto error_info = std::make_unique<ParseControlErrorInfo>();
                    error_info->name = scf.core_paragraph->name;
                    error_info->error = Strings::format(R"(Multiple features with the same name for port %s: %s
    This is invalid; please make certain that features have distinct names.)",
                                                        scf.core_paragraph->name,
                                                        (*adjacent_equal)->name);
                    return error_info;
                }
                return nullptr;
            }
        } canonicalize{};
    }

    static ParseExpected<SourceParagraph> parse_source_paragraph(StringView origin, Paragraph&& fields)
    {
        ParagraphParser parser(std::move(fields));

        auto spgh = std::make_unique<SourceParagraph>();

        parser.required_field(SourceParagraphFields::NAME, spgh->name);
        parser.required_field(SourceParagraphFields::VERSION, spgh->raw_version);

        auto pv_str = parser.optional_field(SourceParagraphFields::PORT_VERSION);
        if (!pv_str.empty())
        {
            auto pv_opt = Strings::strto<int>(pv_str);
            if (auto pv = pv_opt.get())
            {
                spgh->port_version = *pv;
            }
            else
            {
                parser.add_type_error(SourceParagraphFields::PORT_VERSION, "a non-negative integer");
            }
        }

        spgh->description = Strings::split(parser.optional_field(SourceParagraphFields::DESCRIPTION), '\n');
        trim_all(spgh->description);

        spgh->maintainers = Strings::split(parser.optional_field(SourceParagraphFields::MAINTAINERS), '\n');
        trim_all(spgh->maintainers);

        spgh->homepage = parser.optional_field(SourceParagraphFields::HOMEPAGE);
        TextRowCol textrowcol;
        std::string buf;
        parser.optional_field(SourceParagraphFields::BUILD_DEPENDS, {buf, textrowcol});

        auto maybe_dependencies = parse_dependencies_list(buf, origin, textrowcol);
        if (maybe_dependencies.has_value())
        {
            spgh->dependencies = maybe_dependencies.value_or_exit(VCPKG_LINE_INFO);
        }
        else
        {
            auto error_info = std::make_unique<ParseControlErrorInfo>();
            error_info->name = origin.to_string();
            error_info->error = maybe_dependencies.error();
            return error_info;
        }

        buf.clear();
        parser.optional_field(SourceParagraphFields::DEFAULT_FEATURES, {buf, textrowcol});

        auto maybe_default_features = parse_default_features_list(buf, origin, textrowcol);
        if (maybe_default_features.has_value())
        {
            spgh->default_features = maybe_default_features.value_or_exit(VCPKG_LINE_INFO);
        }
        else
        {
            auto error_info = std::make_unique<ParseControlErrorInfo>();
            error_info->name = origin.to_string();
            error_info->error = maybe_default_features.error();
            return error_info;
        }

        auto supports_expr = parser.optional_field(SourceParagraphFields::SUPPORTS);
        if (!supports_expr.empty())
        {
            auto maybe_expr = PlatformExpression::parse_platform_expression(
                supports_expr, PlatformExpression::MultipleBinaryOperators::Allow);
            if (auto expr = maybe_expr.get())
            {
                spgh->supports_expression = std::move(*expr);
            }
            else
            {
                parser.add_type_error(SourceParagraphFields::SUPPORTS, "a platform expression");
            }
        }

        spgh->type = Type::from_string(parser.optional_field(SourceParagraphFields::TYPE));
        auto err = parser.error_info(spgh->name.empty() ? origin : spgh->name);
        if (err)
            return err;
        else
            return spgh;
    }

    static ParseExpected<FeatureParagraph> parse_feature_paragraph(StringView origin, Paragraph&& fields)
    {
        ParagraphParser parser(std::move(fields));

        auto fpgh = std::make_unique<FeatureParagraph>();

        parser.required_field(SourceParagraphFields::FEATURE, fpgh->name);
        fpgh->description = Strings::split(parser.required_field(SourceParagraphFields::DESCRIPTION), '\n');
        trim_all(fpgh->description);

        auto maybe_dependencies =
            parse_dependencies_list(parser.optional_field(SourceParagraphFields::BUILD_DEPENDS), origin);
        if (maybe_dependencies.has_value())
        {
            fpgh->dependencies = maybe_dependencies.value_or_exit(VCPKG_LINE_INFO);
        }
        else
        {
            auto error_info = std::make_unique<ParseControlErrorInfo>();
            error_info->name = origin.to_string();
            error_info->error = maybe_dependencies.error();
            return error_info;
        }

        auto err = parser.error_info(fpgh->name.empty() ? origin : fpgh->name);
        if (err)
            return err;
        else
            return fpgh;
    }

    ParseExpected<SourceControlFile> SourceControlFile::parse_control_file(
        StringView origin, std::vector<Parse::Paragraph>&& control_paragraphs)
    {
        if (control_paragraphs.size() == 0)
        {
            auto ret = std::make_unique<Parse::ParseControlErrorInfo>();
            ret->name = origin.to_string();
            return ret;
        }

        auto control_file = std::make_unique<SourceControlFile>();

        auto maybe_source = parse_source_paragraph(origin, std::move(control_paragraphs.front()));
        if (const auto source = maybe_source.get())
            control_file->core_paragraph = std::move(*source);
        else
            return std::move(maybe_source).error();

        control_paragraphs.erase(control_paragraphs.begin());

        for (auto&& feature_pgh : control_paragraphs)
        {
            auto maybe_feature = parse_feature_paragraph(origin, std::move(feature_pgh));
            if (const auto feature = maybe_feature.get())
                control_file->feature_paragraphs.emplace_back(std::move(*feature));
            else
                return std::move(maybe_feature).error();
        }

        if (auto maybe_error = canonicalize(*control_file))
        {
            return maybe_error;
        }

        return control_file;
    }

    struct PlatformExprDeserializer : Json::IDeserializer<PlatformExpression::Expr>
    {
        virtual StringView type_name() const override { return "a platform expression"; }

        virtual Optional<PlatformExpression::Expr> visit_string(Json::Reader& r, StringView sv) override
        {
            auto opt =
                PlatformExpression::parse_platform_expression(sv, PlatformExpression::MultipleBinaryOperators::Deny);
            if (auto res = opt.get())
            {
                return std::move(*res);
            }
            else
            {
                r.add_generic_error(type_name(), opt.error());
                return PlatformExpression::Expr::Empty();
            }
        }

        static PlatformExprDeserializer instance;
    };
    PlatformExprDeserializer PlatformExprDeserializer::instance;

    struct DependencyDeserializer : Json::IDeserializer<Dependency>
    {
        virtual StringView type_name() const override { return "a dependency"; }

        constexpr static StringLiteral NAME = "name";
        constexpr static StringLiteral HOST = "host";
        constexpr static StringLiteral FEATURES = "features";
        constexpr static StringLiteral DEFAULT_FEATURES = "default-features";
        constexpr static StringLiteral PLATFORM = "platform";
        constexpr static StringLiteral VERSION_GE = "version>=";

        virtual Span<const StringView> valid_fields() const override
        {
            static const StringView t[] = {
                NAME,
                HOST,
                FEATURES,
                DEFAULT_FEATURES,
                PLATFORM,
                VERSION_GE,
            };

            return t;
        }

        virtual Optional<Dependency> visit_string(Json::Reader& r, StringView sv) override
        {
            if (!Json::PackageNameDeserializer::is_package_name(sv))
            {
                r.add_generic_error(type_name(),
                                    "must be lowercase alphanumeric+hyphens, split with periods, and not reserved");
            }

            Dependency dep;
            dep.name = sv.to_string();
            return dep;
        }

        virtual Optional<Dependency> visit_object(Json::Reader& r, const Json::Object& obj) override
        {
            Dependency dep;

            for (const auto& el : obj)
            {
                if (Strings::starts_with(el.first, "$"))
                {
                    dep.extra_info.insert_or_replace(el.first.to_string(), el.second);
                }
            }

            static Json::ArrayDeserializer<Json::IdentifierDeserializer> arr_id_d{"an array of identifiers"};

            r.required_object_field(type_name(), obj, NAME, dep.name, Json::PackageNameDeserializer::instance);
            r.optional_object_field(obj, FEATURES, dep.features, arr_id_d);

            bool default_features = true;
            r.optional_object_field(obj, DEFAULT_FEATURES, default_features, Json::BooleanDeserializer::instance);
            if (!default_features)
            {
                dep.features.push_back("core");
            }
            r.optional_object_field(obj, HOST, dep.host, Json::BooleanDeserializer::instance);

            r.optional_object_field(obj, PLATFORM, dep.platform, PlatformExprDeserializer::instance);

            static Json::StringDeserializer version_deserializer("a version");

            auto has_ge_constraint =
                r.optional_object_field(obj, VERSION_GE, dep.constraint.value, version_deserializer);

            if (has_ge_constraint)
            {
                dep.constraint.type = VersionConstraintKind::Minimum;
                const auto& constraint_value = dep.constraint.value;
                auto h = constraint_value.find('#');
                if (h != std::string::npos)
                {
<<<<<<< HEAD
                    auto opt = Strings::strto<int>(StringView{dep.constraint.value.c_str() + h + 1});
=======
                    auto opt = Strings::strto<int>(ZStringView{constraint_value}.substr(h + 1));
>>>>>>> 91494e3e
                    auto v = opt.get();
                    if (v && *v > 0)
                    {
                        dep.constraint.port_version = *v;
                    }
                    else
                    {
                        r.add_generic_error(type_name(),
                                            "embedded port-version ('#') in the primary "
                                            "constraint (\"",
                                            VERSION_GE,
                                            "\") must be a positive integer");
                    }
                    dep.constraint.value.erase(h);
                }
            }

            return dep;
        }

        static DependencyDeserializer instance;
    };
    DependencyDeserializer DependencyDeserializer::instance;

    struct DependencyArrayDeserializer final : Json::IDeserializer<std::vector<Dependency>>
    {
        virtual StringView type_name() const override { return "an array of dependencies"; }

        virtual Optional<std::vector<Dependency>> visit_array(Json::Reader& r, const Json::Array& arr) override
        {
            return r.array_elements(arr, DependencyDeserializer::instance);
        }

        static DependencyArrayDeserializer instance;
    };
    DependencyArrayDeserializer DependencyArrayDeserializer::instance;

    constexpr StringLiteral DependencyDeserializer::NAME;
    constexpr StringLiteral DependencyDeserializer::HOST;
    constexpr StringLiteral DependencyDeserializer::FEATURES;
    constexpr StringLiteral DependencyDeserializer::DEFAULT_FEATURES;
    constexpr StringLiteral DependencyDeserializer::PLATFORM;
    constexpr StringLiteral DependencyDeserializer::VERSION_GE;

    struct DependencyOverrideDeserializer : Json::IDeserializer<DependencyOverride>
    {
        virtual StringView type_name() const override { return "an override"; }

        constexpr static StringLiteral NAME = "name";

        virtual Span<const StringView> valid_fields() const override
        {
            static const StringView u[] = {NAME};
            static const auto t = Util::Vectors::concat<StringView>(schemed_deserializer_fields(), u);
            return t;
        }

        static void visit_impl(StringView type_name,
                               Json::Reader& r,
                               const Json::Object& obj,
                               std::string& name,
                               std::string& version,
                               VersionScheme& version_scheme,
                               int& port_version)
        {
            r.required_object_field(type_name, obj, NAME, name, Json::IdentifierDeserializer::instance);

            auto schemed_version = visit_required_schemed_deserializer(type_name, r, obj, true);
            version = schemed_version.version.text();
            version_scheme = schemed_version.scheme;
            port_version = schemed_version.version.port_version();
        }

        virtual Optional<DependencyOverride> visit_object(Json::Reader& r, const Json::Object& obj) override
        {
            DependencyOverride dep;

            for (const auto& el : obj)
            {
                if (Strings::starts_with(el.first, "$"))
                {
                    dep.extra_info.insert_or_replace(el.first.to_string(), el.second);
                }
            }

            visit_impl(type_name(), r, obj, dep.name, dep.version, dep.version_scheme, dep.port_version);

            return dep;
        }

        static DependencyOverrideDeserializer instance;
    };
    DependencyOverrideDeserializer DependencyOverrideDeserializer::instance;

    constexpr StringLiteral DependencyOverrideDeserializer::NAME;

    // reasoning for these two distinct types -- FeatureDeserializer and ArrayFeatureDeserializer:
    // `"features"` may be defined in one of two ways:
    // - An array of feature objects, which contains the `"name"` field
    // - An object mapping feature names to feature objects, which do not contain the `"name"` field
    // `ArrayFeatureDeserializer` is used for the former, `FeatureDeserializer` is used for the latter.
    struct FeatureDeserializer : Json::IDeserializer<std::unique_ptr<FeatureParagraph>>
    {
        virtual StringView type_name() const override { return "a feature"; }

        constexpr static StringLiteral NAME = "name";
        constexpr static StringLiteral DESCRIPTION = "description";
        constexpr static StringLiteral DEPENDENCIES = "dependencies";
        constexpr static StringLiteral SUPPORTS = "supports";

        virtual Span<const StringView> valid_fields() const override
        {
            static const StringView t[] = {DESCRIPTION, DEPENDENCIES, SUPPORTS};
            return t;
        }

        virtual Optional<std::unique_ptr<FeatureParagraph>> visit_object(Json::Reader& r,
                                                                         const Json::Object& obj) override
        {
            auto feature = std::make_unique<FeatureParagraph>();
            for (const auto& el : obj)
            {
                if (Strings::starts_with(el.first, "$"))
                {
                    feature->extra_info.insert_or_replace(el.first.to_string(), el.second);
                }
            }

            r.required_object_field(
                type_name(), obj, DESCRIPTION, feature->description, Json::ParagraphDeserializer::instance);
            r.optional_object_field(obj, DEPENDENCIES, feature->dependencies, DependencyArrayDeserializer::instance);
            r.optional_object_field(obj, SUPPORTS, feature->supports_expression, PlatformExprDeserializer::instance);

            return std::move(feature); // gcc-7 bug workaround redundant move
        }
        static FeatureDeserializer instance;
    };
    FeatureDeserializer FeatureDeserializer::instance;
    constexpr StringLiteral FeatureDeserializer::NAME;
    constexpr StringLiteral FeatureDeserializer::DESCRIPTION;
    constexpr StringLiteral FeatureDeserializer::DEPENDENCIES;
    constexpr StringLiteral FeatureDeserializer::SUPPORTS;

    struct FeaturesObject
    {
        std::vector<std::unique_ptr<FeatureParagraph>> feature_paragraphs;
        Json::Object extra_features_info;
    };

    struct FeaturesFieldDeserializer : Json::IDeserializer<FeaturesObject>
    {
        virtual StringView type_name() const override { return "a set of features"; }

        virtual Span<const StringView> valid_fields() const override { return {}; }

        virtual Optional<FeaturesObject> visit_object(Json::Reader& r, const Json::Object& obj) override
        {
            FeaturesObject res;
            std::vector<std::string> extra_fields;

            for (const auto& pr : obj)
            {
                if (Strings::starts_with(pr.first, "$"))
                {
                    res.extra_features_info.insert(pr.first.to_string(), pr.second);
                    continue;
                }
                if (!Json::IdentifierDeserializer::is_ident(pr.first))
                {
                    r.add_generic_error(type_name(),
                                        "unexpected field '",
                                        pr.first,
                                        "': must be lowercase alphanumeric+hyphens and not reserved");
                    continue;
                }
                std::unique_ptr<FeatureParagraph> v;
                r.visit_in_key(pr.second, pr.first, v, FeatureDeserializer::instance);
                if (v)
                {
                    v->name = pr.first.to_string();
                    res.feature_paragraphs.push_back(std::move(v));
                }
            }

            return std::move(res); // gcc-7 bug workaround redundant move
        }

        static FeaturesFieldDeserializer instance;
    };
    FeaturesFieldDeserializer FeaturesFieldDeserializer::instance;

    struct ContactsDeserializer final : Json::IDeserializer<Json::Object>
    {
        virtual StringView type_name() const override { return "a dictionary of contacts"; }

        virtual Optional<Json::Object> visit_object(Json::Reader& r, const Json::Object& obj) override
        {
            (void)r;
            return obj;
        }

        static ContactsDeserializer instance;
    };
    ContactsDeserializer ContactsDeserializer::instance;

    static constexpr StringLiteral VALID_LICENSES[] = {
#include "spdx-licenses.inc"
    };
    static constexpr StringLiteral VALID_EXCEPTIONS[] = {
#include "spdx-exceptions.inc"
    };

    // The "license" field; either:
    // * a string, which must be an SPDX license expression.
    //   EBNF located at: https://github.com/microsoft/vcpkg/blob/master/docs/maintainers/manifest-files.md#license
    // * `null`, for when the license of the package cannot be described by an SPDX expression
    struct SpdxLicenseExpressionParser : Parse::ParserBase
    {
        SpdxLicenseExpressionParser(StringView sv, StringView origin) : Parse::ParserBase(sv, origin) { }

        static const StringLiteral* case_insensitive_find(View<StringLiteral> lst, StringView id)
        {
            return Util::find_if(lst,
                                 [id](StringLiteral el) { return Strings::case_insensitive_ascii_equals(id, el); });
        }
        static constexpr bool is_idstring_element(char32_t ch) { return is_alphanumdash(ch) || ch == '.'; }

        enum class Expecting
        {
            License,        // at the beginning, or after a compound (AND, OR)
            Exception,      // after a WITH
            CompoundOrWith, // after a license
            Compound,       // after an exception (only one WITH is allowed), or after a close paren
        };

        void eat_idstring(std::string& result, Expecting& expecting)
        {
            auto loc = cur_loc();
            auto token = match_zero_or_more(is_idstring_element);

            if (Strings::starts_with(token, "DocumentRef-"))
            {
                add_error(msg::format(msgLicenseExpressionDocumentRefUnsupported), loc);
                if (cur() == ':')
                {
                    next();
                }
                return;
            }
            else if (token == "AND" || token == "OR" || token == "WITH")
            {
                if (expecting == Expecting::License)
                {
                    add_error(msg::format(msgLicenseExpressionExpectLicenseFoundCompound, msg::value = token), loc);
                }
                if (expecting == Expecting::Exception)
                {
                    add_error(msg::format(msgLicenseExpressionExpectExceptionFoundCompound, msg::value = token), loc);
                }

                if (token == "WITH")
                {
                    if (expecting == Expecting::Compound)
                    {
                        add_error(msg::format(msgLicenseExpressionExpectCompoundFoundWith), loc);
                    }
                    expecting = Expecting::Exception;
                }
                else
                {
                    expecting = Expecting::License;
                }

                result.push_back(' ');
                result.append(token.begin(), token.end());
                result.push_back(' ');
                return;
            }

            switch (expecting)
            {
                case Expecting::Compound:
                    add_error(msg::format(msgLicenseExpressionExpectCompoundFoundWord, msg::value = token), loc);
                    break;
                case Expecting::CompoundOrWith:
                    add_error(msg::format(msgLicenseExpressionExpectCompoundOrWithFoundWord, msg::value = token), loc);
                    break;
                case Expecting::License:
                    if (Strings::starts_with(token, "LicenseRef-"))
                    {
                        result.append(token.begin(), token.end());
                    }
                    else
                    {
                        auto it = case_insensitive_find(VALID_LICENSES, token);
                        if (it != std::end(VALID_LICENSES))
                        {
                            result.append(it->begin(), it->end());
                        }
                        else
                        {
                            add_warning(msg::format(msgLicenseExpressionUnknownLicense, msg::value = token), loc);
                            result.append(token.begin(), token.end());
                        }

                        if (cur() == '+')
                        {
                            next();
                            result.push_back('+');
                        }
                    }
                    expecting = Expecting::CompoundOrWith;
                    break;
                case Expecting::Exception:
                    auto it = case_insensitive_find(VALID_EXCEPTIONS, token);
                    if (it != std::end(VALID_EXCEPTIONS))
                    {
                        // case normalization
                        result.append(it->begin(), it->end());
                    }
                    else
                    {
                        add_warning(msg::format(msgLicenseExpressionUnknownException, msg::value = token), loc);
                        result.append(token.begin(), token.end());
                    }
                    expecting = Expecting::Compound;
                    break;
            }
        }

        std::string parse()
        {
            if (cur() == Unicode::end_of_file)
            {
                add_error(msg::format(msgEmptyLicenseExpression));
                return "";
            }

            Expecting expecting = Expecting::License;
            std::string result;

            size_t open_parens = 0;
            while (!at_eof())
            {
                skip_whitespace();
                switch (cur())
                {
                    case '(':
                        if (expecting == Expecting::Compound || expecting == Expecting::CompoundOrWith)
                        {
                            add_error(msg::format(msgLicenseExpressionExpectCompoundFoundParen));
                        }
                        if (expecting == Expecting::Exception)
                        {
                            add_error(msg::format(msgLicenseExpressionExpectExceptionFoundParen));
                        }
                        result.push_back('(');
                        expecting = Expecting::License;
                        ++open_parens;
                        next();
                        break;
                    case ')':
                        if (expecting == Expecting::License)
                        {
                            add_error(msg::format(msgLicenseExpressionExpectLicenseFoundParen));
                        }
                        else if (expecting == Expecting::Exception)
                        {
                            add_error(msg::format(msgLicenseExpressionExpectExceptionFoundParen));
                        }
                        if (open_parens == 0)
                        {
                            add_error(msg::format(msgLicenseExpressionImbalancedParens));
                        }
                        result.push_back(')');
                        expecting = Expecting::Compound;
                        --open_parens;
                        next();
                        break;
                    case '+':
                        add_error(msg::format(msgLicenseExpressionContainsExtraPlus));
                        next();
                        break;
                    default:
                        if (cur() > 0x7F)
                        {
                            auto ch = cur();
                            auto first = it().pointer_to_current();
                            next();
                            auto last = it().pointer_to_current();
                            add_error(msg::format(msgLicenseExpressionContainsUnicode,
                                                  msg::value = static_cast<uint32_t>(ch),
                                                  msg::pretty_value = StringView{first, last}));
                            break;
                        }
                        if (!is_idstring_element(cur()))
                        {
                            add_error(msg::format(msgLicenseExpressionContainsInvalidCharacter,
                                                  msg::value = static_cast<char>(cur())));
                            next();
                            break;
                        }
                        eat_idstring(result, expecting);
                        break;
                }
            }

            if (expecting == Expecting::License)
            {
                add_error(msg::format(msgLicenseExpressionExpectLicenseFoundEof));
            }
            if (expecting == Expecting::Exception)
            {
                add_error(msg::format(msgLicenseExpressionExpectExceptionFoundEof));
            }

            return result;
        }
    };

    std::string parse_spdx_license_expression(StringView sv, Parse::ParseMessages& messages)
    {
        auto parser = SpdxLicenseExpressionParser(sv, "<license string>");
        auto result = parser.parse();
        messages = parser.extract_messages();
        return result;
    }

    struct LicenseExpressionDeserializer : Json::IDeserializer<std::string>
    {
        virtual StringView type_name() const override { return "an SPDX license expression"; }

        virtual Optional<std::string> visit_null(Json::Reader&) override { return {std::string()}; }

        // if `sv` is a valid SPDX license expression, returns sv,
        // but with whitespace normalized
        virtual Optional<std::string> visit_string(Json::Reader& r, StringView sv) override
        {
            auto parser = SpdxLicenseExpressionParser(sv, "<manifest>");
            auto res = parser.parse();

            for (const auto& warning : parser.messages().warnings)
            {
                msg::println(Color::warning, warning.format("<manifest>", Parse::MessageKind::Warning));
            }
            if (auto err = parser.get_error())
            {
                r.add_generic_error(type_name(), err->format());
                return std::string();
            }

            return res;
        }

        static LicenseExpressionDeserializer instance;
    };
    LicenseExpressionDeserializer LicenseExpressionDeserializer::instance;

    struct BaselineCommitDeserializer final : Json::IDeserializer<std::string>
    {
        virtual StringView type_name() const override { return "a vcpkg repository commit"; }

        virtual Optional<std::string> visit_string(Json::Reader&, StringView s) override
        {
            // We allow non-sha strings here to allow the core vcpkg code to provide better error
            // messages including the current git commit
            return s.to_string();
        }

        static BaselineCommitDeserializer instance;
    };
    BaselineCommitDeserializer BaselineCommitDeserializer::instance;

    struct ManifestDeserializer : Json::IDeserializer<std::unique_ptr<SourceControlFile>>
    {
        virtual StringView type_name() const override { return "a manifest"; }

        constexpr static StringLiteral NAME = "name";
        constexpr static StringLiteral MAINTAINERS = "maintainers";
        constexpr static StringLiteral CONTACTS = "contacts";
        constexpr static StringLiteral SUMMARY = "summary";
        constexpr static StringLiteral DESCRIPTION = "description";
        constexpr static StringLiteral HOMEPAGE = "homepage";
        constexpr static StringLiteral DOCUMENTATION = "documentation";
        constexpr static StringLiteral LICENSE = "license";
        constexpr static StringLiteral DEPENDENCIES = "dependencies";
        constexpr static StringLiteral DEV_DEPENDENCIES = "dev-dependencies";
        constexpr static StringLiteral FEATURES = "features";
        constexpr static StringLiteral DEFAULT_FEATURES = "default-features";
        constexpr static StringLiteral SUPPORTS = "supports";
        constexpr static StringLiteral OVERRIDES = "overrides";
        constexpr static StringLiteral BUILTIN_BASELINE = "builtin-baseline";
        constexpr static StringLiteral VCPKG_CONFIGURATION = "vcpkg-configuration";

        virtual Span<const StringView> valid_fields() const override
        {
            static const StringView u[] = {
                NAME,
                MAINTAINERS,
                CONTACTS,
                SUMMARY,
                DESCRIPTION,
                HOMEPAGE,
                DOCUMENTATION,
                LICENSE,
                DEPENDENCIES,
                DEV_DEPENDENCIES,
                FEATURES,
                DEFAULT_FEATURES,
                SUPPORTS,
                OVERRIDES,
                BUILTIN_BASELINE,
                VCPKG_CONFIGURATION,
            };
            static const auto t = Util::Vectors::concat<StringView>(schemed_deserializer_fields(), u);

            return t;
        }

        virtual Optional<std::unique_ptr<SourceControlFile>> visit_object(Json::Reader& r,
                                                                          const Json::Object& obj) override
        {
            auto control_file = std::make_unique<SourceControlFile>();
            control_file->core_paragraph = std::make_unique<SourceParagraph>();

            auto& spgh = control_file->core_paragraph;

            for (const auto& el : obj)
            {
                if (Strings::starts_with(el.first, "$"))
                {
                    spgh->extra_info.insert_or_replace(el.first.to_string(), el.second);
                }
            }

            static Json::StringDeserializer url_deserializer{"a url"};
            r.required_object_field(type_name(), obj, NAME, spgh->name, Json::IdentifierDeserializer::instance);
            auto schemed_version = visit_required_schemed_deserializer(type_name(), r, obj, false);
            spgh->raw_version = schemed_version.version.text();
            spgh->version_scheme = schemed_version.scheme;
            spgh->port_version = schemed_version.version.port_version();

            r.optional_object_field(obj, MAINTAINERS, spgh->maintainers, Json::ParagraphDeserializer::instance);
            r.optional_object_field(obj, CONTACTS, spgh->contacts, ContactsDeserializer::instance);
            r.optional_object_field(obj, SUMMARY, spgh->summary, Json::ParagraphDeserializer::instance);
            r.optional_object_field(obj, DESCRIPTION, spgh->description, Json::ParagraphDeserializer::instance);
            r.optional_object_field(obj, HOMEPAGE, spgh->homepage, url_deserializer);
            r.optional_object_field(obj, DOCUMENTATION, spgh->documentation, url_deserializer);

            std::string license;
            if (r.optional_object_field(obj, LICENSE, license, LicenseExpressionDeserializer::instance))
            {
                spgh->license = {std::move(license)};
            }

            r.optional_object_field(obj, DEPENDENCIES, spgh->dependencies, DependencyArrayDeserializer::instance);
            static Json::ArrayDeserializer<DependencyOverrideDeserializer> overrides_deserializer{
                "an array of overrides"};
            r.optional_object_field(obj, OVERRIDES, spgh->overrides, overrides_deserializer);

            if (obj.contains(DEV_DEPENDENCIES))
            {
                r.add_generic_error(type_name(), DEV_DEPENDENCIES, " are not yet supported");
            }
            std::string baseline;
            if (r.optional_object_field(obj, BUILTIN_BASELINE, baseline, BaselineCommitDeserializer::instance))
            {
                spgh->builtin_baseline = std::move(baseline);
            }

            r.optional_object_field(obj, SUPPORTS, spgh->supports_expression, PlatformExprDeserializer::instance);

            r.optional_object_field(
                obj, DEFAULT_FEATURES, spgh->default_features, Json::IdentifierArrayDeserializer::instance);

            FeaturesObject features_tmp;
            r.optional_object_field(obj, FEATURES, features_tmp, FeaturesFieldDeserializer::instance);
            control_file->feature_paragraphs = std::move(features_tmp.feature_paragraphs);
            control_file->extra_features_info = std::move(features_tmp.extra_features_info);

            if (auto configuration = obj.get(VCPKG_CONFIGURATION))
            {
                if (!configuration->is_object())
                {
                    r.add_generic_error(type_name(), VCPKG_CONFIGURATION, " must be an object");
                }
                else
                {
                    spgh->vcpkg_configuration = make_optional(configuration->object());
                }
            }

            if (auto maybe_error = canonicalize(*control_file))
            {
                Checks::exit_with_message(VCPKG_LINE_INFO, maybe_error->error);
            }

            return std::move(control_file); // gcc-7 bug workaround redundant move
        }

        static ManifestDeserializer instance;
    };
    ManifestDeserializer ManifestDeserializer::instance;

    constexpr StringLiteral ManifestDeserializer::NAME;
    constexpr StringLiteral ManifestDeserializer::MAINTAINERS;
    constexpr StringLiteral ManifestDeserializer::DESCRIPTION;
    constexpr StringLiteral ManifestDeserializer::HOMEPAGE;
    constexpr StringLiteral ManifestDeserializer::DOCUMENTATION;
    constexpr StringLiteral ManifestDeserializer::LICENSE;
    constexpr StringLiteral ManifestDeserializer::DEPENDENCIES;
    constexpr StringLiteral ManifestDeserializer::DEV_DEPENDENCIES;
    constexpr StringLiteral ManifestDeserializer::FEATURES;
    constexpr StringLiteral ManifestDeserializer::DEFAULT_FEATURES;
    constexpr StringLiteral ManifestDeserializer::SUPPORTS;
    constexpr StringLiteral ManifestDeserializer::OVERRIDES;
    constexpr StringLiteral ManifestDeserializer::BUILTIN_BASELINE;
    constexpr StringLiteral ManifestDeserializer::VCPKG_CONFIGURATION;

    // Extracts just the configuration information from a manifest object
    struct ManifestConfigurationDeserializer final : Json::IDeserializer<ManifestConfiguration>
    {
        virtual StringView type_name() const override { return "a manifest"; }

        virtual Optional<ManifestConfiguration> visit_object(Json::Reader& r, const Json::Object& obj) override
        {
            Optional<ManifestConfiguration> x;
            ManifestConfiguration& ret = x.emplace();
            if (!r.optional_object_field(obj,
                                         ManifestDeserializer::VCPKG_CONFIGURATION,
                                         ret.config.emplace(),
                                         get_configuration_deserializer()))
            {
                ret.config = nullopt;
            }
            if (!r.optional_object_field(obj,
                                         ManifestDeserializer::BUILTIN_BASELINE,
                                         ret.builtin_baseline.emplace(),
                                         BaselineCommitDeserializer::instance))
            {
                ret.builtin_baseline = nullopt;
            }
            return x;
        }

        static ManifestConfigurationDeserializer instance;
    };
    ManifestConfigurationDeserializer ManifestConfigurationDeserializer::instance;

    ExpectedS<struct ManifestConfiguration> parse_manifest_configuration(StringView origin,
                                                                         const Json::Object& manifest)
    {
        Json::Reader reader;

        auto res = reader.visit(manifest, ManifestConfigurationDeserializer::instance);

        if (!reader.errors().empty())
        {
            std::string ret = "Error: in the manifest ";
            Strings::append(ret, origin, "\nwhile obtaining configuration information from the manifest:\n");
            for (auto&& err : reader.errors())
            {
                Strings::append(ret, "    ", err, "\n");
            }
            print2("See ", docs::registries_url, " for more information.\n");
            print2("See ", docs::manifests_url, " for more information.\n");
            return std::move(ret);
        }
        else
        {
            return std::move(res).value_or_exit(VCPKG_LINE_INFO);
        }
    }

    SourceControlFile SourceControlFile::clone() const
    {
        SourceControlFile ret;
        ret.core_paragraph = std::make_unique<SourceParagraph>(*core_paragraph);
        for (const auto& feat_ptr : feature_paragraphs)
        {
            ret.feature_paragraphs.push_back(std::make_unique<FeatureParagraph>(*feat_ptr));
        }
        return ret;
    }

    Parse::ParseExpected<SourceControlFile> SourceControlFile::parse_manifest_object(StringView origin,
                                                                                     const Json::Object& manifest)
    {
        Json::Reader reader;

        auto res = reader.visit(manifest, ManifestDeserializer::instance);

        if (!reader.errors().empty())
        {
            auto err = std::make_unique<ParseControlErrorInfo>();
            err->name = origin.to_string();
            err->other_errors = std::move(reader.errors());
            return err;
        }
        else if (auto p = res.get())
        {
            return std::move(*p);
        }
        else
        {
            Checks::unreachable(VCPKG_LINE_INFO);
        }
    }

    Optional<std::string> SourceControlFile::check_against_feature_flags(const Path& origin,
                                                                         const FeatureFlagSettings& flags,
                                                                         bool is_default_builtin_registry) const
    {
        static constexpr StringLiteral s_extended_help = "See `vcpkg help versioning` for more information.";
        auto format_error_message = [&](StringView manifest_field, StringView feature_flag) {
            return Strings::format(" was rejected because it uses \"%s\" and the `%s` feature flag is disabled.\n"
                                   "This can be fixed by removing \"%s\".\n",
                                   manifest_field,
                                   feature_flag,
                                   manifest_field);
        };

        if (!flags.versions)
        {
            auto check_deps = [&](View<Dependency> deps) -> Optional<std::string> {
                for (auto&& dep : deps)
                {
                    if (dep.constraint.type != VersionConstraintKind::None)
                    {
                        LockGuardPtr<Metrics>(g_metrics)->track_property("error-versioning-disabled", "defined");
                        return Strings::concat(
                            origin,
                            " was rejected because it uses constraints and the `",
                            VcpkgCmdArguments::VERSIONS_FEATURE,
                            "` feature flag is disabled.\nThis can be fixed by removing uses of \"version>=\".\n",
                            s_extended_help);
                    }
                }
                return nullopt;
            };

            if (auto r = check_deps(core_paragraph->dependencies)) return r;

            for (auto&& fpgh : feature_paragraphs)
            {
                if (auto r = check_deps(fpgh->dependencies)) return r;
            }

            if (core_paragraph->overrides.size() != 0)
            {
                LockGuardPtr<Metrics>(g_metrics)->track_property("error-versioning-disabled", "defined");
                return Strings::concat(
                    origin,
                    format_error_message(ManifestDeserializer::OVERRIDES, VcpkgCmdArguments::VERSIONS_FEATURE),
                    s_extended_help);
            }

            if (core_paragraph->builtin_baseline.has_value())
            {
                LockGuardPtr<Metrics>(g_metrics)->track_property("error-versioning-disabled", "defined");
                return Strings::concat(
                    origin,
                    format_error_message(ManifestDeserializer::BUILTIN_BASELINE, VcpkgCmdArguments::VERSIONS_FEATURE),
                    s_extended_help);
            }
        }
        else
        {
            if (!core_paragraph->builtin_baseline.has_value() && is_default_builtin_registry)
            {
                if (std::any_of(core_paragraph->dependencies.begin(),
                                core_paragraph->dependencies.end(),
                                [](const auto& dependency) {
                                    return dependency.constraint.type != VersionConstraintKind::None;
                                }))
                {
                    LockGuardPtr<Metrics>(g_metrics)->track_property("error-versioning-no-baseline", "defined");
                    return Strings::concat(
                        origin,
                        " was rejected because it uses \"version>=\" and does not have a \"builtin-baseline\".\n",
                        s_extended_help);
                }

                if (!core_paragraph->overrides.empty())
                {
                    LockGuardPtr<Metrics>(g_metrics)->track_property("error-versioning-no-baseline", "defined");
                    return Strings::concat(
                        origin,
                        " was rejected because it uses \"overrides\" and does not have a \"builtin-baseline\".\n",
                        s_extended_help);
                }
            }
        }
        return nullopt;
    }

    void print_error_message(Span<const std::unique_ptr<Parse::ParseControlErrorInfo>> error_info_list)
    {
        Checks::check_exit(VCPKG_LINE_INFO, error_info_list.size() > 0);

        for (auto&& error_info : error_info_list)
        {
            Checks::check_exit(VCPKG_LINE_INFO, error_info != nullptr);
            if (!error_info->error.empty())
            {
                print2(Color::error, "Error: while loading ", error_info->name, ":\n", error_info->error, '\n');
            }

            if (!error_info->other_errors.empty())
            {
                print2(Color::error, "Errors occurred while parsing ", error_info->name, "\n");
                for (auto&& msg : error_info->other_errors)
                    print2("    ", msg, '\n');
            }
        }

        bool have_remaining_fields = false;
        for (auto&& error_info : error_info_list)
        {
            if (!error_info->extra_fields.empty())
            {
                print2(Color::error,
                       "Error: There are invalid fields in the control or manifest file of ",
                       error_info->name,
                       '\n');
                print2("The following fields were not expected:\n");

                for (const auto& pr : error_info->extra_fields)
                {
                    print2("    In ", pr.first, ": ", Strings::join(", ", pr.second), "\n");
                }
                have_remaining_fields = true;
            }
        }

        if (have_remaining_fields)
        {
            print2("This is the list of valid fields for CONTROL files (case-sensitive): \n\n    ",
                   Strings::join("\n    ", get_list_of_valid_fields()),
                   "\n\n");
#if defined(_WIN32)
            auto bootstrap = ".\\bootstrap-vcpkg.bat";
#else
            auto bootstrap = "./bootstrap-vcpkg.sh";
#endif
            vcpkg::printf("You may need to update the vcpkg binary; try running %s to update.\n\n", bootstrap);
        }

        for (auto&& error_info : error_info_list)
        {
            if (!error_info->missing_fields.empty())
            {
                print2(Color::error, "Error: There are missing fields in the control file of ", error_info->name, '\n');
                print2("The following fields were missing:\n");
                for (const auto& pr : error_info->missing_fields)
                {
                    print2("    In ", pr.first, ": ", Strings::join(", ", pr.second), "\n");
                }
            }
        }

        for (auto&& error_info : error_info_list)
        {
            if (!error_info->expected_types.empty())
            {
                print2(Color::error,
                       "Error: There are invalid field types in the CONTROL or manifest file of ",
                       error_info->name,
                       '\n');
                print2("The following fields had the wrong types:\n\n");

                for (const auto& pr : error_info->expected_types)
                {
                    vcpkg::printf("    %s was expected to be %s\n", pr.first, pr.second);
                }
                print2("\n");
            }
        }
    }

    Optional<const FeatureParagraph&> SourceControlFile::find_feature(const std::string& featurename) const
    {
        auto it = Util::find_if(feature_paragraphs,
                                [&](const std::unique_ptr<FeatureParagraph>& p) { return p->name == featurename; });
        if (it != feature_paragraphs.end())
            return **it;
        else
            return nullopt;
    }

    bool SourceControlFile::has_qualified_dependencies() const
    {
        for (auto&& dep : core_paragraph->dependencies)
        {
            if (!dep.platform.is_empty()) return true;
        }
        for (auto&& fpgh : feature_paragraphs)
        {
            for (auto&& dep : fpgh->dependencies)
            {
                if (!dep.platform.is_empty()) return true;
            }
        }
        return false;
    }

    Optional<const std::vector<Dependency>&> SourceControlFile::find_dependencies_for_feature(
        const std::string& featurename) const
    {
        if (featurename == "core")
        {
            return core_paragraph->dependencies;
        }
        else if (auto p_feature = find_feature(featurename).get())
            return p_feature->dependencies;
        else
            return nullopt;
    }

    std::vector<FullPackageSpec> filter_dependencies(const std::vector<vcpkg::Dependency>& deps,
                                                     Triplet target,
                                                     Triplet host,
                                                     const std::unordered_map<std::string, std::string>& cmake_vars,
                                                     ImplicitDefault id)
    {
        std::vector<FullPackageSpec> ret;
        for (auto&& dep : deps)
        {
            if (dep.platform.evaluate(cmake_vars))
            {
                ret.emplace_back(dep.to_full_spec(target, host, id));
            }
        }
        return ret;
    }

    static bool is_dependency_trivial(const Dependency& dep)
    {
        return dep.features.empty() && dep.platform.is_empty() && dep.extra_info.is_empty() &&
               dep.constraint.type == VersionConstraintKind::None && !dep.host;
    }

    static Json::Object serialize_manifest_impl(const SourceControlFile& scf, bool debug)
    {
        auto serialize_paragraph =
            [&](Json::Object& obj, StringLiteral name, const std::vector<std::string>& pgh, bool always = false) {
                if (!debug)
                {
                    if (pgh.empty())
                    {
                        if (always)
                        {
                            obj.insert(name, Json::Array());
                        }
                        return;
                    }
                    if (pgh.size() == 1)
                    {
                        obj.insert(name, Json::Value::string(pgh.front()));
                        return;
                    }
                }

                auto& arr = obj.insert(name, Json::Array());
                for (const auto& s : pgh)
                {
                    arr.push_back(Json::Value::string(s));
                }
            };
        auto serialize_optional_array =
            [&](Json::Object& obj, StringLiteral name, const std::vector<std::string>& pgh) {
                if (pgh.empty() && !debug) return;

                auto& arr = obj.insert(name, Json::Array());
                for (const auto& s : pgh)
                {
                    arr.push_back(Json::Value::string(s));
                }
            };
        auto serialize_optional_string = [&](Json::Object& obj, StringLiteral name, const std::string& s) {
            if (!s.empty() || debug)
            {
                obj.insert(name, Json::Value::string(s));
            }
        };
        auto serialize_dependency = [&](Json::Array& arr, const Dependency& dep) {
            if (is_dependency_trivial(dep))
            {
                arr.push_back(Json::Value::string(dep.name));
            }
            else
            {
                auto& dep_obj = arr.push_back(Json::Object());
                for (const auto& el : dep.extra_info)
                {
                    dep_obj.insert(el.first.to_string(), el.second);
                }

                dep_obj.insert(DependencyDeserializer::NAME, Json::Value::string(dep.name));
                if (dep.host) dep_obj.insert(DependencyDeserializer::HOST, Json::Value::boolean(true));

                auto features_copy = dep.features;
                auto core_it = std::find(features_copy.begin(), features_copy.end(), "core");
                if (core_it != features_copy.end())
                {
                    dep_obj.insert(DependencyDeserializer::DEFAULT_FEATURES, Json::Value::boolean(false));
                    features_copy.erase(core_it);
                }

                serialize_optional_array(dep_obj, DependencyDeserializer::FEATURES, features_copy);
                serialize_optional_string(dep_obj, DependencyDeserializer::PLATFORM, to_string(dep.platform));
                if (dep.constraint.type == VersionConstraintKind::Minimum)
                {
                    auto s = dep.constraint.value;
                    if (dep.constraint.port_version != 0)
                    {
                        Strings::append(s, '#', dep.constraint.port_version);
                    }
                    dep_obj.insert(DependencyDeserializer::VERSION_GE, Json::Value::string(std::move(s)));
                }
            }
        };

        auto serialize_override = [&](Json::Array& arr, const DependencyOverride& dep) {
            auto& dep_obj = arr.push_back(Json::Object());
            for (const auto& el : dep.extra_info)
            {
                dep_obj.insert(el.first.to_string(), el.second);
            }

            dep_obj.insert(DependencyOverrideDeserializer::NAME, Json::Value::string(dep.name));

            serialize_schemed_version(dep_obj, dep.version_scheme, dep.version, dep.port_version);
        };

        Json::Object obj;

        for (const auto& el : scf.core_paragraph->extra_info)
        {
            obj.insert(el.first.to_string(), el.second);
        }

        if (auto configuration = scf.core_paragraph->vcpkg_configuration.get())
        {
            Json::Reader reader;
            auto maybe_configuration = reader.visit(*configuration, get_configuration_deserializer());
            if (!reader.errors().empty())
            {
                print2(Color::error, "Errors occurred while parsing ", ManifestDeserializer::VCPKG_CONFIGURATION, "\n");
                for (auto&& msg : reader.errors())
                    print2("    ", msg, '\n');

                print2("See ", docs::registries_url, " for more information.\n");
                Checks::exit_fail(VCPKG_LINE_INFO);
            }
            obj.insert(ManifestDeserializer::VCPKG_CONFIGURATION,
                       maybe_configuration.value_or_exit(VCPKG_LINE_INFO).serialize());
        }

        obj.insert(ManifestDeserializer::NAME, Json::Value::string(scf.core_paragraph->name));

        serialize_schemed_version(obj,
                                  scf.core_paragraph->version_scheme,
                                  scf.core_paragraph->raw_version,
                                  scf.core_paragraph->port_version,
                                  debug);

        serialize_paragraph(obj, ManifestDeserializer::MAINTAINERS, scf.core_paragraph->maintainers);
        if (scf.core_paragraph->contacts.size() > 0)
        {
            obj.insert(ManifestDeserializer::CONTACTS, scf.core_paragraph->contacts);
        }
        serialize_paragraph(obj, ManifestDeserializer::SUMMARY, scf.core_paragraph->summary);
        serialize_paragraph(obj, ManifestDeserializer::DESCRIPTION, scf.core_paragraph->description);

        serialize_optional_string(obj, ManifestDeserializer::HOMEPAGE, scf.core_paragraph->homepage);
        serialize_optional_string(obj, ManifestDeserializer::DOCUMENTATION, scf.core_paragraph->documentation);
        if (auto license = scf.core_paragraph->license.get())
        {
            if (license->empty())
            {
                obj.insert(ManifestDeserializer::LICENSE, Json::Value::null(nullptr));
            }
            else
            {
                obj.insert(ManifestDeserializer::LICENSE, Json::Value::string(*license));
            }
        }
        else if (debug)
        {
            obj.insert(ManifestDeserializer::LICENSE, Json::Value::string(""));
        }
        serialize_optional_string(
            obj, ManifestDeserializer::SUPPORTS, to_string(scf.core_paragraph->supports_expression));
        if (scf.core_paragraph->builtin_baseline.has_value())
        {
            obj.insert(ManifestDeserializer::BUILTIN_BASELINE,
                       Json::Value::string(scf.core_paragraph->builtin_baseline.value_or_exit(VCPKG_LINE_INFO)));
        }

        if (!scf.core_paragraph->dependencies.empty() || debug)
        {
            auto& deps = obj.insert(ManifestDeserializer::DEPENDENCIES, Json::Array());

            for (const auto& dep : scf.core_paragraph->dependencies)
            {
                serialize_dependency(deps, dep);
            }
        }

        serialize_optional_array(obj, ManifestDeserializer::DEFAULT_FEATURES, scf.core_paragraph->default_features);

        if (debug || !scf.feature_paragraphs.empty() || !scf.extra_features_info.is_empty())
        {
            auto& map = obj.insert(ManifestDeserializer::FEATURES, Json::Object());
            for (const auto& pr : scf.extra_features_info)
            {
                map.insert(pr.first.to_string(), pr.second);
            }
            for (const auto& feature : scf.feature_paragraphs)
            {
                auto& feature_obj = map.insert(feature->name, Json::Object());
                for (const auto& el : feature->extra_info)
                {
                    feature_obj.insert(el.first.to_string(), el.second);
                }

                serialize_paragraph(feature_obj, FeatureDeserializer::DESCRIPTION, feature->description, true);
                serialize_optional_string(
                    feature_obj, FeatureDeserializer::SUPPORTS, to_string(feature->supports_expression));

                if (!feature->dependencies.empty() || debug)
                {
                    auto& deps = feature_obj.insert(FeatureDeserializer::DEPENDENCIES, Json::Array());
                    for (const auto& dep : feature->dependencies)
                    {
                        serialize_dependency(deps, dep);
                    }
                }
            }
        }

        if (!scf.core_paragraph->overrides.empty() || debug)
        {
            auto& overrides = obj.insert(ManifestDeserializer::OVERRIDES, Json::Array());

            for (const auto& over : scf.core_paragraph->overrides)
            {
                serialize_override(overrides, over);
            }
        }

        return obj;
    }

    Json::Object serialize_debug_manifest(const SourceControlFile& scf) { return serialize_manifest_impl(scf, true); }

    Json::Object serialize_manifest(const SourceControlFile& scf) { return serialize_manifest_impl(scf, false); }
}<|MERGE_RESOLUTION|>--- conflicted
+++ resolved
@@ -585,11 +585,7 @@
                 auto h = constraint_value.find('#');
                 if (h != std::string::npos)
                 {
-<<<<<<< HEAD
-                    auto opt = Strings::strto<int>(StringView{dep.constraint.value.c_str() + h + 1});
-=======
                     auto opt = Strings::strto<int>(ZStringView{constraint_value}.substr(h + 1));
->>>>>>> 91494e3e
                     auto v = opt.get();
                     if (v && *v > 0)
                     {
