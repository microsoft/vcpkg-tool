#include <vcpkg/base/contractual-constants.h>
#include <vcpkg/base/json.h>
#include <vcpkg/base/strings.h>
#include <vcpkg/base/util.h>

#include <vcpkg/commands.version.h>
#include <vcpkg/dependencies.h>
#include <vcpkg/spdx.h>

using namespace vcpkg;

StringView vcpkg::find_cmake_invocation(StringView content, StringView command)
{
    auto it = Util::search_and_skip(content.begin(), content.end(), command);
    if (it == content.end() || ParserBase::is_word_char(*it)) return {};
    ++it;
    auto it_end = std::find(it, content.end(), ')');
    if (it_end == content.end()) return {};
    return StringView{it, it_end};
}
StringView vcpkg::extract_cmake_invocation_argument(StringView command, StringView argument)
{
    auto it = Util::search_and_skip(command.begin(), command.end(), argument);
    if (it == command.end() || ParserBase::is_alphanum(*it)) return {};
    it = std::find_if_not(it, command.end(), ParserBase::is_whitespace);
    if (it == command.end()) return {};
    if (*it == '"')
    {
        return {it + 1, std::find(it + 1, command.end(), '"')};
    }
    return {it,
            std::find_if(it + 1, command.end(), [](char ch) { return ParserBase::is_whitespace(ch) || ch == ')'; })};
}
std::string vcpkg::replace_cmake_var(StringView text, StringView var, StringView value)
{
    return Strings::replace_all(text, std::string("${") + var + "}", value);
}

static std::string fix_ref_version(StringView ref, StringView version)
{
    return replace_cmake_var(ref, CMakeVariableVersion, version);
}

static std::string conclude_license(const std::string& license)
{
    if (license.empty()) return SpdxNoAssertion.to_string();
    return license;
}

static void append_move_if_exists_and_array(Json::Array& out, Json::Object& obj, StringView property)
{
    if (auto p = obj.get(property))
    {
        if (auto arr = p->maybe_array())
        {
            for (auto& e : *arr)
            {
                out.push_back(std::move(e));
            }
        }
    }
}

static Json::Object make_resource(
    std::string spdxid, StringView name, std::string downloadLocation, StringView sha512, StringView filename)
{
    Json::Object obj;
    obj.insert(SpdxSpdxId, std::move(spdxid));
    obj.insert(JsonIdName, name.to_string());
    if (!filename.empty())
    {
        obj.insert(SpdxPackageFileName, filename);
    }
    obj.insert(SpdxDownloadLocation, std::move(downloadLocation));
    obj.insert(SpdxLicenseConcluded, SpdxNoAssertion);
    obj.insert(SpdxLicenseDeclared, SpdxNoAssertion);
    obj.insert(SpdxCopyrightText, SpdxNoAssertion);
    if (!sha512.empty())
    {
        auto& chk = obj.insert(JsonIdChecksums, Json::Array());
        auto& chk512 = chk.push_back(Json::Object());
        chk512.insert(JsonIdAlgorithm, JsonIdAllCapsSHA512);
        chk512.insert(SpdxChecksumValue, Strings::ascii_to_lowercase(sha512));
    }
    return obj;
}

<<<<<<< HEAD
static void find_all_github(StringView text, Json::Array& packages, size_t& n, StringView version_text)
=======
Json::Object vcpkg::run_resource_heuristics(StringView contents, StringView version_text)
>>>>>>> d176cbee
{
    auto it = text.begin();
    while (it != text.end())
    {
        auto github = find_cmake_invocation(StringView{it, text.end()}, "vcpkg_from_github");
        if (github.empty())
        {
            it = text.end();
            continue;
        }
        auto repo = extract_cmake_invocation_argument(github, CMakeVariableRepo);
        auto ref = fix_ref_version(extract_cmake_invocation_argument(github, CMakeVariableRef), version_text);
        auto sha = extract_cmake_invocation_argument(github, CMakeVariableSHA512);

<<<<<<< HEAD
        packages.push_back(make_resource(fmt::format("SPDXRef-resource-{}", n++),
                                         repo.to_string(),
=======
        packages.push_back(make_resource(fmt::format("SPDXRef-resource-{}", ++n),
                                         repo,
>>>>>>> d176cbee
                                         fmt::format("git+https://github.com/{}@{}", repo, ref),
                                         sha,
                                         {}));
        it = github.end();
    }
}

static void find_all_bitbucket(StringView text, Json::Array& packages, size_t& n, StringView version_text)
{
    auto it = text.begin();
    while (it != text.end())
    {
<<<<<<< HEAD
        auto bitbucket = find_cmake_invocation(StringView{it, text.end()}, "vcpkg_from_bitbucket");
        if (bitbucket.empty())
        {
            it = text.end();
            continue;
        }
        auto repo = extract_cmake_invocation_argument(bitbucket, CMakeVariableRepo);
        auto ref = fix_ref_version(extract_cmake_invocation_argument(bitbucket, CMakeVariableRef), version_text);
        auto sha = extract_cmake_invocation_argument(bitbucket, CMakeVariableSHA512);

        packages.push_back(make_resource(fmt::format("SPDXRef-resource-{}", n++),
                                         repo.to_string(),
                                         fmt::format("git+https://bitbucket.com/{}@{}", repo, ref),
                                         sha,
                                         {}));
        it = bitbucket.end();
    }
}

static void find_all_gitlab(StringView text, Json::Array& packages, size_t& n, StringView version_text)
{
    auto it = text.begin();
    while (it != text.end())
    {
        auto gitlab = find_cmake_invocation(StringView{it, text.end()}, "vcpkg_from_gitlab");
        if (gitlab.empty())
        {
            it = text.end();
            continue;
        }
        auto repo = extract_cmake_invocation_argument(gitlab, CMakeVariableRepo);
        auto url = extract_cmake_invocation_argument(gitlab, CMakeVariableGitlabUrl);
        auto ref = fix_ref_version(extract_cmake_invocation_argument(gitlab, CMakeVariableRef), version_text);
        auto sha = extract_cmake_invocation_argument(gitlab, CMakeVariableSHA512);

        packages.push_back(make_resource(fmt::format("SPDXRef-resource-{}", n++),
                                         repo.to_string(),
                                         fmt::format("git+{}/{}@{}", url, repo, ref),
                                         sha,
                                         {}));
        it = gitlab.end();
    }
}

static void find_all_git(StringView text, Json::Array& packages, size_t& n, StringView version_text)
{
    auto it = text.begin();
    while (it != text.end())
    {
        auto git = find_cmake_invocation(StringView{it, text.end()}, "vcpkg_from_git");
        if (git.empty())
        {
            it = text.end();
            continue;
        }
        auto url = extract_cmake_invocation_argument(git, CMakeVariableUrl);
        auto ref = fix_ref_version(extract_cmake_invocation_argument(git, CMakeVariableRef), version_text);
        packages.push_back(make_resource(
            fmt::format("SPDXRef-resource-{}", n++), url.to_string(), fmt::format("git+{}@{}", url, ref), {}, {}));
        it = git.end();
=======
        auto url = extract_cmake_invocation_argument(github, CMakeVariableUrl);
        auto ref = fix_ref_version(extract_cmake_invocation_argument(github, CMakeVariableRef), version_text);
        packages.push_back(
            make_resource(fmt::format("SPDXRef-resource-{}", ++n), url, fmt::format("git+{}@{}", url, ref), {}, {}));
>>>>>>> d176cbee
    }
}

static void find_all_distfile(StringView text, Json::Array& packages, size_t& n)
{
    auto it = text.begin();
    while (it != text.end())
    {
        auto distfile = find_cmake_invocation(StringView{it, text.end()}, "vcpkg_download_distfile");
        if (distfile.empty())
        {
            it = text.end();
            continue;
        }
        auto url = extract_cmake_invocation_argument(distfile, CMakeVariableUrls);
        auto filename = extract_cmake_invocation_argument(distfile, CMakeVariableFilename);
        auto sha = extract_cmake_invocation_argument(distfile, CMakeVariableSHA512);
<<<<<<< HEAD
        packages.push_back(make_resource(
            fmt::format("SPDXRef-resource-{}", n++), filename.to_string(), url.to_string(), sha, filename));
        it = distfile.end();
=======
        packages.push_back(
            make_resource(fmt::format("SPDXRef-resource-{}", ++n), filename, url.to_string(), sha, filename));
>>>>>>> d176cbee
    }
}

static void find_all_sourceforge(StringView text, Json::Array& packages, size_t& n, StringView version_text)
{
    auto it = text.begin();
    while (it != text.end())
    {
        auto sfg = find_cmake_invocation(StringView{it, text.end()}, "vcpkg_from_sourceforge");
        if (sfg.empty())
        {
            it = text.end();
            continue;
        }
        auto repo = extract_cmake_invocation_argument(sfg, CMakeVariableRepo);
        auto ref = fix_ref_version(extract_cmake_invocation_argument(sfg, CMakeVariableRef), version_text);
        auto filename = extract_cmake_invocation_argument(sfg, CMakeVariableFilename);
        auto sha = extract_cmake_invocation_argument(sfg, CMakeVariableSHA512);
        auto url = fmt::format("https://sourceforge.net/projects/{}/files/{}/{}", repo, ref, filename);
<<<<<<< HEAD
        packages.push_back(make_resource(
            fmt::format("SPDXRef-resource-{}", n++), filename.to_string(), std::move(url), sha, filename));
        it = sfg.end();
    }
}

Json::Value vcpkg::run_resource_heuristics(StringView text, StringView version_text)
{
    // These are a sequence of heuristics to enable proof-of-concept extraction of remote resources for SPDX SBOM
    // inclusion
    size_t n = 0;
    Json::Object ret;
    auto& packages = ret.insert(JsonIdPackages, Json::Array{});

    find_all_github(text, packages, n, version_text);
    find_all_gitlab(text, packages, n, version_text);
    find_all_git(text, packages, n, version_text);
    find_all_distfile(text, packages, n);
    find_all_sourceforge(text, packages, n, version_text);
    find_all_bitbucket(text, packages, n, version_text);

    return Json::Value::object(std::move(ret));
=======
        packages.push_back(
            make_resource(fmt::format("SPDXRef-resource-{}", ++n), filename, std::move(url), sha, filename));
    }
    return ret;
>>>>>>> d176cbee
}

std::string vcpkg::create_spdx_sbom(const InstallPlanAction& action,
                                    View<Path> relative_paths,
                                    View<std::string> hashes,
                                    std::string created_time,
                                    std::string document_namespace,
                                    std::vector<Json::Object>&& resource_docs)
{
    Checks::check_exit(VCPKG_LINE_INFO, relative_paths.size() == hashes.size());

    const auto& scfl = action.source_control_file_and_location.value_or_exit(VCPKG_LINE_INFO);
    const auto& cpgh = *scfl.source_control_file->core_paragraph;
    StringView abi{SpdxNone};
    if (auto package_abi = action.package_abi().get())
    {
        abi = *package_abi;
    }

    Json::Object doc;
    doc.insert(JsonIdDollarSchema, "https://raw.githubusercontent.com/spdx/spdx-spec/v2.2.1/schemas/spdx-schema.json");
    doc.insert(SpdxVersion, SpdxTwoTwo);
    doc.insert(SpdxDataLicense, SpdxCCZero);
    doc.insert(SpdxSpdxId, SpdxRefDocument);
    doc.insert(SpdxDocumentNamespace, std::move(document_namespace));
    doc.insert(JsonIdName, fmt::format("{}@{} {}", action.spec, cpgh.version, abi));
    {
        auto& cinfo = doc.insert(SpdxCreationInfo, Json::Object());
        auto& creators = cinfo.insert(JsonIdCreators, Json::Array());
        creators.push_back(Strings::concat("Tool: vcpkg-", VCPKG_BASE_VERSION_AS_STRING, '-', VCPKG_VERSION_AS_STRING));
        cinfo.insert(JsonIdCreated, std::move(created_time));
    }

    auto& rels = doc.insert(JsonIdRelationships, Json::Array());
    auto& packages = doc.insert(JsonIdPackages, Json::Array());
    {
        auto& obj = packages.push_back(Json::Object());
        obj.insert(JsonIdName, action.spec.name());
        obj.insert(SpdxSpdxId, SpdxRefPort);
        obj.insert(SpdxVersionInfo, cpgh.version.to_string());
        obj.insert(SpdxDownloadLocation, scfl.spdx_location.empty() ? StringView{SpdxNoAssertion} : scfl.spdx_location);
        if (!cpgh.homepage.empty())
        {
            obj.insert(JsonIdHomepage, cpgh.homepage);
        }
        obj.insert(SpdxLicenseConcluded, conclude_license(cpgh.license.value_or("")));
        obj.insert(SpdxLicenseDeclared, SpdxNoAssertion);
        obj.insert(SpdxCopyrightText, SpdxNoAssertion);
        if (!cpgh.summary.empty()) obj.insert(JsonIdSummary, Strings::join("\n", cpgh.summary));
        if (!cpgh.description.empty()) obj.insert(JsonIdDescription, Strings::join("\n", cpgh.description));
        obj.insert(JsonIdComment, "This is the port (recipe) consumed by vcpkg.");
        {
            auto& rel = rels.push_back(Json::Object());
            rel.insert(SpdxElementId, SpdxRefPort);
            rel.insert(SpdxRelationshipType, SpdxGenerates);
            rel.insert(SpdxRelatedSpdxElement, SpdxRefBinary);
        }
        for (size_t i = 0; i < relative_paths.size(); ++i)
        {
            auto& rel = rels.push_back(Json::Object());
            rel.insert(SpdxElementId, SpdxRefPort);
            rel.insert(SpdxRelationshipType, SpdxContains);
            rel.insert(SpdxRelatedSpdxElement, fmt::format("SPDXRef-file-{}", i));
        }
    }
    {
        auto& obj = packages.push_back(Json::Object());
        obj.insert(JsonIdName, action.spec.to_string());
        obj.insert(SpdxSpdxId, SpdxRefBinary);
        obj.insert(SpdxVersionInfo, abi);
        obj.insert(SpdxDownloadLocation, SpdxNone);
        obj.insert(SpdxLicenseConcluded, conclude_license(cpgh.license.value_or("")));
        obj.insert(SpdxLicenseDeclared, SpdxNoAssertion);
        obj.insert(SpdxCopyrightText, SpdxNoAssertion);
        obj.insert(JsonIdComment, "This is a binary package built by vcpkg.");
        {
            auto& rel = rels.push_back(Json::Object());
            rel.insert(SpdxElementId, SpdxRefBinary);
            rel.insert(SpdxRelationshipType, SpdxGeneratedFrom);
            rel.insert(SpdxRelatedSpdxElement, SpdxRefPort);
        }
    }

    auto& files = doc.insert(JsonIdFiles, Json::Array());
    {
        for (size_t i = 0; i < relative_paths.size(); ++i)
        {
            const auto& path = relative_paths[i];
            const auto& hash = hashes[i];

            auto& obj = files.push_back(Json::Object());
            obj.insert(SpdxFileName, "./" + path.generic_u8string());
            const auto ref = fmt::format("SPDXRef-file-{}", i);
            obj.insert(SpdxSpdxId, ref);
            auto& checksum = obj.insert(JsonIdChecksums, Json::Array());
            auto& checksum1 = checksum.push_back(Json::Object());
            checksum1.insert(JsonIdAlgorithm, JsonIdAllCapsSHA256);
            checksum1.insert(SpdxChecksumValue, hash);
            obj.insert(SpdxLicenseConcluded, SpdxNoAssertion);
            obj.insert(SpdxCopyrightText, SpdxNoAssertion);
            {
                auto& rel = rels.push_back(Json::Object());
                rel.insert(SpdxElementId, ref);
                rel.insert(SpdxRelationshipType, SpdxContainedBy);
                rel.insert(SpdxRelatedSpdxElement, SpdxRefPort);
            }
            if (path == FileVcpkgDotJson)
            {
                auto& rel = rels.push_back(Json::Object());
                rel.insert(SpdxElementId, ref);
                rel.insert(SpdxRelationshipType, SpdxDependencyManifestOf);
                rel.insert(SpdxRelatedSpdxElement, SpdxRefPort);
            }
        }
    }

    for (auto&& rdoc : resource_docs)
    {
        append_move_if_exists_and_array(rels, rdoc, JsonIdRelationships);
        append_move_if_exists_and_array(files, rdoc, JsonIdFiles);
        append_move_if_exists_and_array(packages, rdoc, JsonIdPackages);
    }

    return Json::stringify(doc);
}<|MERGE_RESOLUTION|>--- conflicted
+++ resolved
@@ -85,11 +85,7 @@
     return obj;
 }
 
-<<<<<<< HEAD
 static void find_all_github(StringView text, Json::Array& packages, size_t& n, StringView version_text)
-=======
-Json::Object vcpkg::run_resource_heuristics(StringView contents, StringView version_text)
->>>>>>> d176cbee
 {
     auto it = text.begin();
     while (it != text.end())
@@ -104,13 +100,8 @@
         auto ref = fix_ref_version(extract_cmake_invocation_argument(github, CMakeVariableRef), version_text);
         auto sha = extract_cmake_invocation_argument(github, CMakeVariableSHA512);
 
-<<<<<<< HEAD
         packages.push_back(make_resource(fmt::format("SPDXRef-resource-{}", n++),
                                          repo.to_string(),
-=======
-        packages.push_back(make_resource(fmt::format("SPDXRef-resource-{}", ++n),
-                                         repo,
->>>>>>> d176cbee
                                          fmt::format("git+https://github.com/{}@{}", repo, ref),
                                          sha,
                                          {}));
@@ -123,7 +114,6 @@
     auto it = text.begin();
     while (it != text.end())
     {
-<<<<<<< HEAD
         auto bitbucket = find_cmake_invocation(StringView{it, text.end()}, "vcpkg_from_bitbucket");
         if (bitbucket.empty())
         {
@@ -184,12 +174,6 @@
         packages.push_back(make_resource(
             fmt::format("SPDXRef-resource-{}", n++), url.to_string(), fmt::format("git+{}@{}", url, ref), {}, {}));
         it = git.end();
-=======
-        auto url = extract_cmake_invocation_argument(github, CMakeVariableUrl);
-        auto ref = fix_ref_version(extract_cmake_invocation_argument(github, CMakeVariableRef), version_text);
-        packages.push_back(
-            make_resource(fmt::format("SPDXRef-resource-{}", ++n), url, fmt::format("git+{}@{}", url, ref), {}, {}));
->>>>>>> d176cbee
     }
 }
 
@@ -207,14 +191,9 @@
         auto url = extract_cmake_invocation_argument(distfile, CMakeVariableUrls);
         auto filename = extract_cmake_invocation_argument(distfile, CMakeVariableFilename);
         auto sha = extract_cmake_invocation_argument(distfile, CMakeVariableSHA512);
-<<<<<<< HEAD
         packages.push_back(make_resource(
             fmt::format("SPDXRef-resource-{}", n++), filename.to_string(), url.to_string(), sha, filename));
         it = distfile.end();
-=======
-        packages.push_back(
-            make_resource(fmt::format("SPDXRef-resource-{}", ++n), filename, url.to_string(), sha, filename));
->>>>>>> d176cbee
     }
 }
 
@@ -234,14 +213,13 @@
         auto filename = extract_cmake_invocation_argument(sfg, CMakeVariableFilename);
         auto sha = extract_cmake_invocation_argument(sfg, CMakeVariableSHA512);
         auto url = fmt::format("https://sourceforge.net/projects/{}/files/{}/{}", repo, ref, filename);
-<<<<<<< HEAD
         packages.push_back(make_resource(
             fmt::format("SPDXRef-resource-{}", n++), filename.to_string(), std::move(url), sha, filename));
         it = sfg.end();
     }
 }
 
-Json::Value vcpkg::run_resource_heuristics(StringView text, StringView version_text)
+Json::Object vcpkg::run_resource_heuristics(StringView contents, StringView version_text)
 {
     // These are a sequence of heuristics to enable proof-of-concept extraction of remote resources for SPDX SBOM
     // inclusion
@@ -249,20 +227,14 @@
     Json::Object ret;
     auto& packages = ret.insert(JsonIdPackages, Json::Array{});
 
-    find_all_github(text, packages, n, version_text);
-    find_all_gitlab(text, packages, n, version_text);
-    find_all_git(text, packages, n, version_text);
-    find_all_distfile(text, packages, n);
-    find_all_sourceforge(text, packages, n, version_text);
-    find_all_bitbucket(text, packages, n, version_text);
-
-    return Json::Value::object(std::move(ret));
-=======
-        packages.push_back(
-            make_resource(fmt::format("SPDXRef-resource-{}", ++n), filename, std::move(url), sha, filename));
-    }
+    find_all_github(contents, packages, n, version_text);
+    find_all_gitlab(contents, packages, n, version_text);
+    find_all_git(contents, packages, n, version_text);
+    find_all_distfile(contents, packages, n);
+    find_all_sourceforge(contents, packages, n, version_text);
+    find_all_bitbucket(contents, packages, n, version_text);
+
     return ret;
->>>>>>> d176cbee
 }
 
 std::string vcpkg::create_spdx_sbom(const InstallPlanAction& action,
