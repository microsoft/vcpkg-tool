#include <vcpkg/base/json.h>
#include <vcpkg/base/strings.h>
#include <vcpkg/base/util.h>

#include <vcpkg/commands.version.h>
#include <vcpkg/dependencies.h>
#include <vcpkg/spdx.h>

using namespace vcpkg;

static std::string fix_ref_version(StringView ref, StringView version)
{
    return Strings::replace_all(ref, "${VERSION}", version);
}

static std::string conclude_license(const std::string& license)
{
    if (license.empty()) return "NOASSERTION";
    return license;
}

static void append_move_if_exists_and_array(Json::Array& out, Json::Object& obj, StringView property)
{
    if (auto p = obj.get(property))
    {
        if (p->is_array())
        {
            for (auto& e : p->array(VCPKG_LINE_INFO))
            {
                out.push_back(std::move(e));
            }
        }
    }
}

static StringView find_cmake_invocation(StringView contents, StringView command)
{
    auto it = Strings::case_insensitive_ascii_search(contents, command);
    if (it == contents.end()) return {};
    it += command.size();
    if (it == contents.end()) return {};
    if (ParserBase::is_word_char(*it)) return {};
    auto it_end = std::find(it, contents.end(), ')');
    return {it, it_end};
}

static StringView extract_cmake_invocation_argument(StringView command, StringView argument)
{
    auto it = Util::search_and_skip(command.begin(), command.end(), argument);
    it = std::find_if_not(it, command.end(), ParserBase::is_whitespace);
    if (it == command.end()) return {};
    if (*it == '"')
    {
        return {it + 1, std::find(it + 1, command.end(), '"')};
    }
    return {it,
            std::find_if(it + 1, command.end(), [](char ch) { return ParserBase::is_whitespace(ch) || ch == ')'; })};
}

static Json::Object make_resource(
    std::string spdxid, std::string name, std::string downloadLocation, StringView sha512, StringView filename)
{
    Json::Object obj;
    obj.insert("SPDXID", std::move(spdxid));
    obj.insert("name", std::move(name));
    if (!filename.empty())
    {
        obj.insert("packageFileName", filename);
    }
    obj.insert("downloadLocation", std::move(downloadLocation));
    obj.insert("licenseConcluded", "NOASSERTION");
    obj.insert("licenseDeclared", "NOASSERTION");
    obj.insert("copyrightText", "NOASSERTION");
    if (!sha512.empty())
    {
        auto& chk = obj.insert("checksums", Json::Array());
        auto& chk512 = chk.push_back(Json::Object());
        chk512.insert("algorithm", "SHA512");
        chk512.insert("checksumValue", Strings::ascii_to_lowercase(sha512));
    }
    return obj;
}

Json::Value vcpkg::run_resource_heuristics(StringView contents, StringView version_text)
{
    // These are a sequence of heuristics to enable proof-of-concept extraction of remote resources for SPDX SBOM
    // inclusion
    size_t n = 0;
    Json::Object ret;
    auto& packages = ret.insert("packages", Json::Array{});
    auto github = find_cmake_invocation(contents, "vcpkg_from_github");
    if (!github.empty())
    {
        auto repo = extract_cmake_invocation_argument(github, "REPO");
        auto ref = fix_ref_version(extract_cmake_invocation_argument(github, "REF"), version_text);
        auto sha = extract_cmake_invocation_argument(github, "SHA512");

        packages.push_back(make_resource(fmt::format("SPDXRef-resource-{}", ++n),
                                         repo.to_string(),
                                         fmt::format("git+https://github.com/{}@{}", repo, ref),
                                         sha,
                                         {}));
    }
    auto git = find_cmake_invocation(contents, "vcpkg_from_git");
    if (!git.empty())
    {
        auto url = extract_cmake_invocation_argument(github, "URL");
        auto ref = fix_ref_version(extract_cmake_invocation_argument(github, "REF"), version_text);
        packages.push_back(make_resource(
            fmt::format("SPDXRef-resource-{}", ++n), url.to_string(), fmt::format("git+{}@{}", url, ref), {}, {}));
    }
    auto distfile = find_cmake_invocation(contents, "vcpkg_download_distfile");
    if (!distfile.empty())
    {
        auto url = extract_cmake_invocation_argument(distfile, "URLS");
        auto filename = extract_cmake_invocation_argument(distfile, "FILENAME");
        auto sha = extract_cmake_invocation_argument(distfile, "SHA512");
        packages.push_back(make_resource(
            fmt::format("SPDXRef-resource-{}", ++n), filename.to_string(), url.to_string(), sha, filename));
    }
    auto sfg = find_cmake_invocation(contents, "vcpkg_from_sourceforge");
    if (!sfg.empty())
    {
        auto repo = extract_cmake_invocation_argument(sfg, "REPO");
        auto ref = fix_ref_version(extract_cmake_invocation_argument(sfg, "REF"), version_text);
        auto filename = extract_cmake_invocation_argument(sfg, "FILENAME");
        auto sha = extract_cmake_invocation_argument(sfg, "SHA512");
        auto url = Strings::concat("https://sourceforge.net/projects/", repo, "/files/", ref, '/', filename);
        packages.push_back(make_resource(
            fmt::format("SPDXRef-resource-{}", ++n), filename.to_string(), std::move(url), sha, filename));
    }
    return Json::Value::object(std::move(ret));
}

std::string vcpkg::create_spdx_sbom(const InstallPlanAction& action,
                                    View<Path> relative_paths,
                                    View<std::string> hashes,
                                    std::string created_time,
                                    std::string document_namespace,
                                    std::vector<Json::Value>&& resource_docs)
{
    Checks::check_exit(VCPKG_LINE_INFO, relative_paths.size() == hashes.size());

    const std::string noassert = "NOASSERTION";
    const auto& scfl = action.source_control_file_and_location.value_or_exit(VCPKG_LINE_INFO);
    const auto& cpgh = *scfl.source_control_file->core_paragraph;
    const StringView abi = action.package_abi() ? StringView(*action.package_abi().get()) : "NONE";

    Json::Object doc;
    doc.insert("$schema", "https://raw.githubusercontent.com/spdx/spdx-spec/v2.2.1/schemas/spdx-schema.json");
    doc.insert("spdxVersion", "SPDX-2.2");
    doc.insert("dataLicense", "CC0-1.0");
    doc.insert("SPDXID", "SPDXRef-DOCUMENT");
    doc.insert("documentNamespace", std::move(document_namespace));
    doc.insert("name", Strings::concat(action.spec.to_string(), '@', cpgh.version.to_string(), ' ', abi));
    {
        auto& cinfo = doc.insert("creationInfo", Json::Object());
        auto& creators = cinfo.insert("creators", Json::Array());
        creators.push_back(Strings::concat("Tool: vcpkg-", VCPKG_VERSION_AS_STRING));
        cinfo.insert("created", std::move(created_time));
    }

    auto& rels = doc.insert("relationships", Json::Array());
    auto& packages = doc.insert("packages", Json::Array());
    {
        auto& obj = packages.push_back(Json::Object());
        obj.insert("name", action.spec.name());
        obj.insert("SPDXID", "SPDXRef-port");
<<<<<<< HEAD
        obj.insert("versionInfo", cpgh.to_version().to_string());
=======
        obj.insert("versionInfo", cpgh.version.to_string());
>>>>>>> 4434e810
        obj.insert("downloadLocation", scfl.spdx_location.empty() ? noassert : scfl.spdx_location);
        if (!cpgh.homepage.empty())
        {
            obj.insert("homepage", cpgh.homepage);
        }
        obj.insert("licenseConcluded", conclude_license(cpgh.license.value_or("")));
        obj.insert("licenseDeclared", noassert);
        obj.insert("copyrightText", noassert);
        if (!cpgh.summary.empty()) obj.insert("summary", Strings::join("\n", cpgh.summary));
        if (!cpgh.description.empty()) obj.insert("description", Strings::join("\n", cpgh.description));
        obj.insert("comment", "This is the port (recipe) consumed by vcpkg.");
        {
            auto& rel = rels.push_back(Json::Object());
            rel.insert("spdxElementId", "SPDXRef-port");
            rel.insert("relationshipType", "GENERATES");
            rel.insert("relatedSpdxElement", "SPDXRef-binary");
        }
        for (size_t i = 0; i < relative_paths.size(); ++i)
        {
            auto& rel = rels.push_back(Json::Object());
            rel.insert("spdxElementId", "SPDXRef-port");
            rel.insert("relationshipType", "CONTAINS");
            rel.insert("relatedSpdxElement", fmt::format("SPDXRef-file-{}", i));
        }
    }
    {
        auto& obj = packages.push_back(Json::Object());
        obj.insert("name", action.spec.to_string());
        obj.insert("SPDXID", "SPDXRef-binary");
        obj.insert("versionInfo", abi);
        obj.insert("downloadLocation", "NONE");
        obj.insert("licenseConcluded", conclude_license(cpgh.license.value_or("")));
        obj.insert("licenseDeclared", noassert);
        obj.insert("copyrightText", noassert);
        obj.insert("comment", "This is a binary package built by vcpkg.");
        {
            auto& rel = rels.push_back(Json::Object());
            rel.insert("spdxElementId", "SPDXRef-binary");
            rel.insert("relationshipType", "GENERATED_FROM");
            rel.insert("relatedSpdxElement", "SPDXRef-port");
        }
    }

    auto& files = doc.insert("files", Json::Array());
    {
        for (size_t i = 0; i < relative_paths.size(); ++i)
        {
            const auto& path = relative_paths[i];
            const auto& hash = hashes[i];

            auto& obj = files.push_back(Json::Object());
            obj.insert("fileName", "./" + path.generic_u8string());
            const auto ref = fmt::format("SPDXRef-file-{}", i);
            obj.insert("SPDXID", ref);
            auto& checksum = obj.insert("checksums", Json::Array());
            auto& checksum1 = checksum.push_back(Json::Object());
            checksum1.insert("algorithm", "SHA256");
            checksum1.insert("checksumValue", hash);
            obj.insert("licenseConcluded", noassert);
            obj.insert("copyrightText", noassert);
            {
                auto& rel = rels.push_back(Json::Object());
                rel.insert("spdxElementId", ref);
                rel.insert("relationshipType", "CONTAINED_BY");
                rel.insert("relatedSpdxElement", "SPDXRef-port");
            }
            if (path == "vcpkg.json")
            {
                auto& rel = rels.push_back(Json::Object());
                rel.insert("spdxElementId", ref);
                rel.insert("relationshipType", "DEPENDENCY_MANIFEST_OF");
                rel.insert("relatedSpdxElement", "SPDXRef-port");
            }
        }
    }

    for (auto&& rdoc : resource_docs)
    {
        if (!rdoc.is_object()) continue;
        auto robj = std::move(rdoc).object(VCPKG_LINE_INFO);
        append_move_if_exists_and_array(rels, robj, "relationships");
        append_move_if_exists_and_array(files, robj, "files");
        append_move_if_exists_and_array(packages, robj, "packages");
    }

    return Json::stringify(doc);
}<|MERGE_RESOLUTION|>--- conflicted
+++ resolved
@@ -166,11 +166,7 @@
         auto& obj = packages.push_back(Json::Object());
         obj.insert("name", action.spec.name());
         obj.insert("SPDXID", "SPDXRef-port");
-<<<<<<< HEAD
-        obj.insert("versionInfo", cpgh.to_version().to_string());
-=======
         obj.insert("versionInfo", cpgh.version.to_string());
->>>>>>> 4434e810
         obj.insert("downloadLocation", scfl.spdx_location.empty() ? noassert : scfl.spdx_location);
         if (!cpgh.homepage.empty())
         {
