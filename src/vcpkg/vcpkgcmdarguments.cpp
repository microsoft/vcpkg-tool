#include <vcpkg/base/json.h>
#include <vcpkg/base/system.debug.h>
#include <vcpkg/base/system.process.h>
#include <vcpkg/base/util.h>

#include <vcpkg/commands.h>
#include <vcpkg/commands.integrate.h>
#include <vcpkg/globalstate.h>
#include <vcpkg/metrics.h>
#include <vcpkg/vcpkgcmdarguments.h>

namespace
{
    using namespace vcpkg;

    constexpr std::pair<StringLiteral, StringLiteral> KNOWN_CI_VARIABLES[]{
        // Opt-out from CI detection
        {"VCPKG_NO_CI", "VCPKG_NO_CI"},

        // Azure Pipelines
        // https://docs.microsoft.com/en-us/azure/devops/pipelines/build/variables#system-variables
        {"TF_BUILD", "Azure_Pipelines"},

        // AppVeyor
        // https://www.appveyor.com/docs/environment-variables/
        {"APPVEYOR", "AppVeyor"},

        // AWS Code Build
        // https://docs.aws.amazon.com/codebuild/latest/userguide/build-env-ref-env-vars.html
        {"CODEBUILD_BUILD_ID", "AWS_CodeBuild"},

        // CircleCI
        // https://circleci.com/docs/env-vars#built-in-environment-variables
        {"CIRCLECI", "Circle_CI"},

        // GitHub Actions
        // https://docs.github.com/en/actions/learn-github-actions/
        {"GITHUB_ACTIONS", "GitHub_Actions"},

        // GitLab
        // https://docs.gitlab.com/ee/ci/variables/predefined_variables.html
        {"GITLAB_CI", "GitLab_CI"},

        // Heroku
        // https://devcenter.heroku.com/articles/heroku-ci#immutable-environment-variables
        {"HEROKU_TEST_RUN_ID", "Heroku_CI"},

        // Jenkins
        // https://wiki.jenkins.io/display/JENKINS/Building+a+software+project#Buildingasoftwareproject-belowJenkinsSetEnvironmentVariables
        {"JENKINS_URL", "Jenkins_CI"},

        // TeamCity
        // https://www.jetbrains.com/help/teamcity/predefined-build-parameters.html#Predefined+Server+Build+Parameters
        {"TEAMCITY_VERSION", "TeamCity_CI"},

        // Travis CI
        // https://docs.travis-ci.com/user/environment-variables/#default-environment-variables
        {"TRAVIS", "Travis_CI"},

        // Generic CI environment variables
        {"CI", "Generic"},
        {"BUILD_ID", "Generic"},
        {"BUILD_NUMBER", "Generic"},
    };

    void maybe_parse_cmd_arguments(CmdParser& cmd_parser,
                                   ParsedArguments& output,
                                   const CommandStructure& command_structure)
    {
        for (const auto& switch_ : command_structure.options.switches)
        {
            bool parse_result;
            auto name = switch_.name.to_string();
            StabilityTag tag = StabilityTag::Standard;
            if (Strings::starts_with(name, "x-"))
            {
                name.erase(0, 2);
                tag = StabilityTag::Experimental;
            }

            if (switch_.helpmsg)
            {
                if (cmd_parser.parse_switch(name, tag, parse_result, switch_.helpmsg()) && parse_result)
                {
                    output.switches.emplace(switch_.name.to_string());
                }
            }
            else
            {
                if (cmd_parser.parse_switch(name, tag, parse_result) && parse_result)
                {
                    output.switches.emplace(switch_.name.to_string());
                }
            }
        }

        {
            std::string maybe_parse_result;
            for (const auto& option : command_structure.options.settings)
            {
                auto name = option.name.to_string();
                StabilityTag tag = StabilityTag::Standard;
                if (Strings::starts_with(name, "x-"))
                {
                    name.erase(0, 2);
                    tag = StabilityTag::Experimental;
                }

                if (option.helpmsg)
                {
                    if (cmd_parser.parse_option(name, tag, maybe_parse_result, option.helpmsg()))
                    {
                        output.settings.emplace(option.name.to_string(), std::move(maybe_parse_result));
                    }
                }
                else
                {
                    if (cmd_parser.parse_option(name, tag, maybe_parse_result))
                    {
                        output.settings.emplace(option.name.to_string(), std::move(maybe_parse_result));
                    }
                }
            }
        }

        for (const auto& option : command_structure.options.multisettings)
        {
            auto name = option.name.to_string();
            StabilityTag tag = StabilityTag::Standard;
            if (Strings::starts_with(name, "x-"))
            {
                name.erase(0, 2);
                tag = StabilityTag::Experimental;
            }

            std::vector<std::string> maybe_parse_result;
            if (option.helpmsg)
            {
                if (cmd_parser.parse_multi_option(name, tag, maybe_parse_result, option.helpmsg()))
                {
                    output.multisettings.emplace(option.name.to_string(), std::move(maybe_parse_result));
                }
            }
            else
            {
                if (cmd_parser.parse_multi_option(name, tag, maybe_parse_result))
                {
                    output.multisettings.emplace(option.name.to_string(), std::move(maybe_parse_result));
                }
            }
        }
    }
}

namespace vcpkg
{
    const std::string* ParsedArguments::read_setting(StringLiteral setting) const noexcept
    {
        auto loc = settings.find(setting);
        if (loc == settings.end())
        {
            return nullptr;
        }

        return &loc->second;
    }

    static void set_from_feature_flag(const std::vector<std::string>& flags, StringView flag, Optional<bool>& place)
    {
        if (!place.has_value())
        {
            const auto not_flag = [flag](const std::string& el) {
                return !el.empty() && el[0] == '-' && flag == StringView{el.data() + 1, el.data() + el.size()};
            };

            if (std::find(flags.begin(), flags.end(), flag) != flags.end())
            {
                place = true;
            }
            if (std::find_if(flags.begin(), flags.end(), not_flag) != flags.end())
            {
                if (place.has_value())
                {
                    Checks::msg_exit_with_error(VCPKG_LINE_INFO, msgTwoFeatureFlagsSpecified, msg::value = flag);
                }

                place = false;
            }
        }
    }

    static void parse_feature_flags(const std::vector<std::string>& flags, VcpkgCmdArguments& args)
    {
        // NOTE: when these features become default, switch the value_or(false) to value_or(true)
        struct FeatureFlag
        {
            StringView flag_name;
            Optional<bool>& local_option;
        };

        // Parsed for command line backcompat, but cannot be disabled
        Optional<bool> manifest_mode;
        const FeatureFlag flag_descriptions[] = {
            {VcpkgCmdArguments::BINARY_CACHING_FEATURE, args.binary_caching},
            {VcpkgCmdArguments::MANIFEST_MODE_FEATURE, manifest_mode},
            {VcpkgCmdArguments::COMPILER_TRACKING_FEATURE, args.compiler_tracking},
            {VcpkgCmdArguments::REGISTRIES_FEATURE, args.registries_feature},
            {VcpkgCmdArguments::VERSIONS_FEATURE, args.versions_feature},
        };

        for (const auto& desc : flag_descriptions)
        {
            set_from_feature_flag(flags, desc.flag_name, desc.local_option);
        }
    }

    VcpkgCmdArguments VcpkgCmdArguments::create_from_command_line(const ILineReader& fs,
                                                                  const int argc,
                                                                  const CommandLineCharType* const* const argv)
    {
        std::vector<std::string> v = convert_argc_argv_to_arguments(argc, argv);
        replace_response_file_parameters(v, fs).value_or_exit(VCPKG_LINE_INFO);
        return VcpkgCmdArguments::create_from_arg_sequence(v.data(), v.data() + v.size());
    }

    VcpkgCmdArguments VcpkgCmdArguments::create_from_arg_sequence(const std::string* arg_first,
                                                                  const std::string* arg_last)
    {
        VcpkgCmdArguments args{CmdParser{View<std::string>{arg_first, arg_last}}};
        args.parser.parse_switch(DEBUG_SWITCH, StabilityTag::Standard, args.debug);
        args.parser.parse_switch(DEBUG_ENV_SWITCH, StabilityTag::Standard, args.debug_env);
        args.parser.parse_switch(DISABLE_METRICS_SWITCH, StabilityTag::Standard, args.disable_metrics);
        args.parser.parse_switch(SEND_METRICS_SWITCH, StabilityTag::Standard, args.send_metrics);
        args.parser.parse_switch(PRINT_METRICS_SWITCH, StabilityTag::Standard, args.print_metrics);
        args.parser.parse_switch(FEATURE_PACKAGES_SWITCH, StabilityTag::Standard, args.feature_packages);
        args.parser.parse_switch(BINARY_CACHING_SWITCH, StabilityTag::Standard, args.binary_caching);
        args.parser.parse_switch(WAIT_FOR_LOCK_SWITCH, StabilityTag::Experimental, args.wait_for_lock);
        args.parser.parse_switch(IGNORE_LOCK_FAILURES_SWITCH, StabilityTag::Experimental, args.ignore_lock_failures);
        args.parser.parse_switch(
            EXACT_ABI_TOOLS_VERSIONS_SWITCH, StabilityTag::Experimental, args.exact_abi_tools_versions);

        args.parser.parse_option(VCPKG_ROOT_DIR_ARG,
                                 StabilityTag::Standard,
                                 args.vcpkg_root_dir_arg,
                                 msg::format(msgVcpkgRootsDir, msg::env_var = "VCPKG_ROOT"));
        args.parser.parse_option(TRIPLET_ARG,
                                 StabilityTag::Standard,
                                 args.triplet,
                                 msg::format(msgSpecifyTargetArch, msg::env_var = "VCPKG_DEFAULT_TRIPLET"));
        args.parser.parse_option(HOST_TRIPLET_ARG,
                                 StabilityTag::Standard,
                                 args.host_triplet,
                                 msg::format(msgSpecifyHostArch, msg::env_var = "VCPKG_DEFAULT_HOST_TRIPLET"));
        args.parser.parse_option(MANIFEST_ROOT_DIR_ARG, StabilityTag::Experimental, args.manifest_root_dir);
        args.parser.parse_option(BUILDTREES_ROOT_DIR_ARG,
                                 StabilityTag::Experimental,
                                 args.buildtrees_root_dir,
                                 msg::format(msgBuildTreesRootDir));
        args.parser.parse_option(DOWNLOADS_ROOT_DIR_ARG,
                                 StabilityTag::Standard,
                                 args.downloads_root_dir,
                                 msg::format(msgDownloadRootsDir, msg::env_var = "VCPKG_DOWNLOADS"));
        args.parser.parse_option(
            INSTALL_ROOT_DIR_ARG, StabilityTag::Experimental, args.install_root_dir, msg::format(msgInstallRootDir));
        args.parser.parse_option(
            PACKAGES_ROOT_DIR_ARG, StabilityTag::Experimental, args.packages_root_dir, msg::format(msgPackageRootDir));
        args.parser.parse_option(SCRIPTS_ROOT_DIR_ARG, StabilityTag::Experimental, args.scripts_root_dir);
        args.parser.parse_option(BUILTIN_PORTS_ROOT_DIR_ARG, StabilityTag::Experimental, args.builtin_ports_root_dir);
        args.parser.parse_option(
            BUILTIN_REGISTRY_VERSIONS_DIR_ARG, StabilityTag::Experimental, args.builtin_registry_versions_dir);
        args.parser.parse_option(REGISTRIES_CACHE_DIR_ARG, StabilityTag::Experimental, args.registries_cache_dir);
        args.parser.parse_option(ASSET_SOURCES_ARG,
                                 StabilityTag::Experimental,
                                 args.asset_sources_template_arg,
                                 msg::format(msgAssetSourcesArg));

        args.parser.parse_multi_option(
            OVERLAY_PORTS_ARG,
            StabilityTag::Standard,
            args.cli_overlay_ports,
            msg::format(msgSpecifyDirectoriesWhenSearching, msg::env_var = "VCPKG_OVERLAY_PORTS"));
        args.parser.parse_multi_option(
            OVERLAY_TRIPLETS_ARG,
            StabilityTag::Standard,
            args.cli_overlay_triplets,
            msg::format(msgSpecifyDirectoriesContaining, msg::env_var = "VCPKG_OVERLAY_TRIPLETS"));
        args.parser.parse_multi_option(
            BINARY_SOURCES_ARG, StabilityTag::Standard, args.binary_sources, msg::format(msgBinarySourcesArg));
        args.parser.parse_multi_option(CMAKE_SCRIPT_ARG, StabilityTag::Standard, args.cmake_args);

        std::vector<std::string> feature_flags;
        args.parser.parse_multi_option(FEATURE_FLAGS_ARG, StabilityTag::Standard, feature_flags);
        delistify_conjoined_multivalue(feature_flags);
        parse_feature_flags(feature_flags, args);

        // --debug-env implies --debug
        if (const auto p = args.debug_env.get()) args.debug_env = *p;

        auto maybe_command = args.parser.extract_first_command_like_arg_lowercase();
        if (auto command = maybe_command.get())
        {
            args.command = *command;
        }

        args.forwardable_arguments = args.parser.get_remaining_args();
        auto&& initial_parser_errors = args.parser.get_errors();
        if (!initial_parser_errors.empty())
        {
            msg::write_unlocalized_text_to_stdout(Color::error, Strings::join("\n", initial_parser_errors) + "\n");
            Checks::exit_fail(VCPKG_LINE_INFO);
        }

        return args;
    }

    ParsedArguments VcpkgCmdArguments::parse_arguments(const CommandStructure& command_structure) const
    {
        ParsedArguments output;
        auto cmd_parser = this->parser;
        maybe_parse_cmd_arguments(cmd_parser, output, command_structure);
        if (command_structure.maximum_arity == 0)
        {
            cmd_parser.enforce_no_remaining_args(command);
        }
        else if (command_structure.minimum_arity == 0 && command_structure.maximum_arity == 1)
        {
            auto maybe_arg = cmd_parser.consume_only_remaining_arg_optional(command);
            if (auto arg = maybe_arg.get())
            {
                output.command_arguments.push_back(std::move(*arg));
            }
        }
<<<<<<< HEAD
        else if (command_structure.minimum_arity == 1 && command_structure.maximum_arity == 1)
=======

        auto switches_copy = this->command_switches;
        auto options_copy = this->command_options;

        const auto find_option = [](const auto& set, StringLiteral name) {
            auto it = set.find(name);
            if (it == set.end() && !Strings::starts_with(name, "x-"))
            {
                it = set.find(fmt::format("x-{}", name));
            }

            return it;
        };

        for (const auto& switch_ : command_structure.options.switches)
>>>>>>> 8ebd93de
        {
            output.command_arguments.push_back(cmd_parser.consume_only_remaining_arg(command));
        }
        else if (command_structure.minimum_arity == command_structure.maximum_arity)
        {
            output.command_arguments = cmd_parser.consume_remaining_args(command, command_structure.minimum_arity);
        }
        else
        {
            output.command_arguments = cmd_parser.consume_remaining_args(
                command, command_structure.minimum_arity, command_structure.maximum_arity);
        }

        LocalizedString example_text;
        const auto get_example_text = command_structure.get_example_text;
        if (get_example_text)
        {
            example_text = get_example_text();
        }

        cmd_parser.exit_with_errors(example_text);
        return output;
    }

    const std::vector<std::string>& VcpkgCmdArguments::get_forwardable_arguments() const noexcept
    {
        return forwardable_arguments;
    }

    VcpkgCmdArguments::VcpkgCmdArguments(const VcpkgCmdArguments&) = default;
    VcpkgCmdArguments::VcpkgCmdArguments(VcpkgCmdArguments&&) = default;
    VcpkgCmdArguments& VcpkgCmdArguments::operator=(const VcpkgCmdArguments&) = default;
    VcpkgCmdArguments& VcpkgCmdArguments::operator=(VcpkgCmdArguments&&) = default;
    VcpkgCmdArguments::~VcpkgCmdArguments() = default;

    VcpkgCmdArguments::VcpkgCmdArguments(CmdParser&& parser_) : parser(std::move(parser_)) { }

    void print_command_list_usage()
    {
        HelpTableFormatter table;
        table.header("Commands");
        table.format("vcpkg search [pat]", msg::format(msgHelpSearchCommand));
        table.format("vcpkg install <pkg>...", msg::format(msgHelpInstallCommand));
        table.format("vcpkg remove <pkg>...", msg::format(msgHelpRemoveCommand));
        table.format("vcpkg update", msg::format(msgHelpUpdateCommand));
        table.format("vcpkg remove --outdated", msg::format(msgHelpRemoveOutdatedCommand));
        table.format("vcpkg upgrade", msg::format(msgHelpUpgradeCommand));
        table.format("vcpkg hash <file> [alg]", msg::format(msgHelpHashCommand));
        table.format("vcpkg help topics", msg::format(msgHelpTopicsCommand));
        table.format("vcpkg help <topic>", msg::format(msgHelpTopicCommand));
        table.format("vcpkg list", msg::format(msgHelpListCommand));
        table.blank();
        Commands::Integrate::append_helpstring(table);
        table.blank();
        table.format("vcpkg export <pkg>... [opt]...", msg::format(msgHelpExportCommand));
        table.format("vcpkg edit <pkg>", msg::format(msgHelpEditCommand, msg::env_var = "EDITOR"));
        table.format("vcpkg create <pkg> <url> [archivename]", msg::format(msgHelpCreateCommand));
        table.format("vcpkg x-init-registry <path>", msg::format(msgHelpInitializeRegistryCommand));
        table.format("vcpkg format-manifest --all", msg::format(msgHelpFormatManifestCommand));
        table.format("vcpkg owns <pat>", msg::format(msgHelpOwnsCommand));
        table.format("vcpkg depend-info <pkg>...", msg::format(msgHelpDependInfoCommand));
        table.format("vcpkg env", msg::format(msgHelpEnvCommand));
        table.format("vcpkg version", msg::format(msgHelpVersionCommand));
        table.format("vcpkg contact", msg::format(msgHelpContactCommand));
        table.blank();
        table.format(msg::format(msgResponseFileCode), msg::format(msgHelpResponseFileCommand));
        table.blank();
        table.example(msg::format(msgHelpExampleCommand));

        msg::println(LocalizedString::from_raw(table.m_str));
    }

    void print_usage(const CommandStructure& command_structure)
    {
        auto with_common_options = VcpkgCmdArguments::create_from_arg_sequence(nullptr, nullptr);
        ParsedArguments throwaway;
        maybe_parse_cmd_arguments(with_common_options.parser, throwaway, command_structure);
        LocalizedString result;
        const auto get_example_text = command_structure.get_example_text;
        if (get_example_text)
        {
            auto example_text = get_example_text();
            if (!example_text.empty())
            {
                result.append(example_text).append_raw('\n');
            }
        }

        with_common_options.parser.append_options_table(result);
        msg::println(result);
    }

    static void from_env(const std::function<Optional<std::string>(ZStringView)>& f,
                         ZStringView var,
                         Optional<std::string>& dst)
    {
        if (dst) return;

        dst = f(var);
    }

    void VcpkgCmdArguments::imbue_from_environment() { imbue_from_environment_impl(&vcpkg::get_environment_variable); }
    void VcpkgCmdArguments::imbue_from_fake_environment(const std::map<std::string, std::string, std::less<>>& env)
    {
        imbue_from_environment_impl([&env](ZStringView var) -> Optional<std::string> {
            auto it = env.find(var);
            if (it == env.end())
            {
                return nullopt;
            }
            else
            {
                return it->second;
            }
        });
    }
    void VcpkgCmdArguments::imbue_from_environment_impl(std::function<Optional<std::string>(ZStringView)> get_env)
    {
        if (!disable_metrics)
        {
            const auto vcpkg_disable_metrics_env = get_env(DISABLE_METRICS_ENV);
            if (vcpkg_disable_metrics_env.has_value())
            {
                disable_metrics = true;
            }
        }

        from_env(get_env, TRIPLET_ENV, triplet);
        from_env(get_env, HOST_TRIPLET_ENV, host_triplet);
        vcpkg_root_dir_env = get_environment_variable(VCPKG_ROOT_DIR_ENV);
        from_env(get_env, DOWNLOADS_ROOT_DIR_ENV, downloads_root_dir);
        from_env(get_env, DEFAULT_VISUAL_STUDIO_PATH_ENV, default_visual_studio_path);
        from_env(get_env, ASSET_SOURCES_ENV, asset_sources_template_env);
        from_env(get_env, REGISTRIES_CACHE_DIR_ENV, registries_cache_dir);

        // detect whether we are running in a CI environment
        for (auto&& ci_env_var : KNOWN_CI_VARIABLES)
        {
            if (get_env(ci_env_var.first).has_value())
            {
                m_detected_ci_environment = ci_env_var.second;
                break;
            }
        }

        {
            const auto vcpkg_disable_lock = get_env(IGNORE_LOCK_FAILURES_ENV);
            if (vcpkg_disable_lock.has_value() && !ignore_lock_failures.has_value())
            {
                ignore_lock_failures = true;
            }
        }

        {
            const auto vcpkg_overlay_ports_env = get_env(OVERLAY_PORTS_ENV);
            if (const auto unpacked = vcpkg_overlay_ports_env.get())
            {
                env_overlay_ports = Strings::split_paths(*unpacked);
            }
        }
        {
            const auto vcpkg_overlay_triplets_env = get_env(OVERLAY_TRIPLETS_ENV);
            if (const auto unpacked = vcpkg_overlay_triplets_env.get())
            {
                env_overlay_triplets = Strings::split_paths(*unpacked);
            }
        }
        {
            const auto vcpkg_feature_flags_env = get_env(FEATURE_FLAGS_ENV);
            if (const auto v = vcpkg_feature_flags_env.get())
            {
                auto flags = Strings::split(*v, ',');
                parse_feature_flags(flags, *this);
            }
        }
    }

    void VcpkgCmdArguments::imbue_or_apply_process_recursion(VcpkgCmdArguments& args)
    {
        static bool s_reentrancy_guard = false;
        Checks::check_exit(
            VCPKG_LINE_INFO,
            !s_reentrancy_guard,
            "VcpkgCmdArguments::imbue_or_apply_process_recursion() modifies global state and thus may only be "
            "called once per process.");
        s_reentrancy_guard = true;

        auto maybe_vcpkg_recursive_data = get_environment_variable(RECURSIVE_DATA_ENV);
        if (auto vcpkg_recursive_data = maybe_vcpkg_recursive_data.get())
        {
            auto rec_doc = Json::parse(*vcpkg_recursive_data).value_or_exit(VCPKG_LINE_INFO).value;
            const auto& obj = rec_doc.object(VCPKG_LINE_INFO);

            if (auto entry = obj.get(VCPKG_ROOT_ARG_NAME))
            {
                auto as_sv = entry->string(VCPKG_LINE_INFO);
                args.vcpkg_root_dir_arg.emplace(as_sv.data(), as_sv.size());
            }

            if (auto entry = obj.get(VCPKG_ROOT_ENV_NAME))
            {
                auto as_sv = entry->string(VCPKG_LINE_INFO);
                args.vcpkg_root_dir_env.emplace(as_sv.data(), as_sv.size());
            }

            if (auto entry = obj.get(DOWNLOADS_ROOT_DIR_ENV))
            {
                auto as_sv = entry->string(VCPKG_LINE_INFO);
                args.downloads_root_dir.emplace(as_sv.data(), as_sv.size());
            }

            if (auto entry = obj.get(ASSET_SOURCES_ENV))
            {
                auto as_sv = entry->string(VCPKG_LINE_INFO);
                args.asset_sources_template_env.emplace(as_sv.data(), as_sv.size());
            }

            if (obj.get(DISABLE_METRICS_ENV))
            {
                args.disable_metrics = true;
            }

            args.do_not_take_lock = true;

            // Setting the recursive data to 'poison' prevents more than one level of recursion because
            // Json::parse() will fail.
            set_environment_variable(RECURSIVE_DATA_ENV, "poison");
        }
        else
        {
            Json::Object obj;
            if (auto vcpkg_root_dir_arg = args.vcpkg_root_dir_arg.get())
            {
                obj.insert(VCPKG_ROOT_ARG_NAME, Json::Value::string(*vcpkg_root_dir_arg));
            }

            if (auto vcpkg_root_dir_env = args.vcpkg_root_dir_env.get())
            {
                obj.insert(VCPKG_ROOT_ENV_NAME, Json::Value::string(*vcpkg_root_dir_env));
            }

            if (auto downloads_root_dir = args.downloads_root_dir.get())
            {
                obj.insert(DOWNLOADS_ROOT_DIR_ENV, Json::Value::string(*downloads_root_dir));
            }

            auto maybe_ast = args.asset_sources_template();
            if (auto ast = maybe_ast.get())
            {
                obj.insert(ASSET_SOURCES_ENV, Json::Value::string(*ast));
            }

            if (args.disable_metrics)
            {
                obj.insert(DISABLE_METRICS_ENV, Json::Value::boolean(true));
            }

            set_environment_variable(RECURSIVE_DATA_ENV, Json::stringify(obj, Json::JsonStyle::with_spaces(0)));
        }
    }

    void VcpkgCmdArguments::check_feature_flag_consistency() const
    {
        struct
        {
            StringView flag;
            StringView option;
            bool is_inconsistent;
        } possible_inconsistencies[] = {
            {BINARY_CACHING_FEATURE, BINARY_SOURCES_ARG, !binary_sources.empty() && !binary_caching.value_or(true)},
        };
        for (const auto& el : possible_inconsistencies)
        {
            if (el.is_inconsistent)
            {
                msg::println_warning(
                    msgSpecifiedFeatureTurnedOff, msg::command_name = el.flag, msg::option = el.option);
                msg::println_warning(msgDefaultFlag, msg::option = el.flag);
                get_global_metrics_collector().track_string(StringMetric::Warning,
                                                            fmt::format("warning {} alongside {}", el.flag, el.option));
            }
        }
    }

    void VcpkgCmdArguments::debug_print_feature_flags() const
    {
        struct
        {
            StringView name;
            Optional<bool> flag;
        } flags[] = {
            {BINARY_CACHING_FEATURE, binary_caching},
            {COMPILER_TRACKING_FEATURE, compiler_tracking},
            {REGISTRIES_FEATURE, registries_feature},
            {VERSIONS_FEATURE, versions_feature},
        };

        for (const auto& flag : flags)
        {
            if (auto r = flag.flag.get())
            {
                Debug::println("Feature flag '", flag.name, "' = ", *r ? "on" : "off");
            }
            else
            {
                Debug::println("Feature flag '", flag.name, "' unset");
            }
        }
    }

    void VcpkgCmdArguments::track_feature_flag_metrics() const
    {
        MetricsSubmission submission;
        submission.track_bool(BoolMetric::FeatureFlagBinaryCaching, binary_caching_enabled());
        submission.track_bool(BoolMetric::FeatureFlagCompilerTracking, compiler_tracking_enabled());
        submission.track_bool(BoolMetric::FeatureFlagRegistries, registries_enabled());
        submission.track_bool(BoolMetric::FeatureFlagVersions, versions_enabled());
        get_global_metrics_collector().track_submission(std::move(submission));
    }

    void VcpkgCmdArguments::track_environment_metrics() const
    {
        if (auto ci_env = m_detected_ci_environment.get())
        {
            Debug::println("Detected CI environment: ", *ci_env);
            get_global_metrics_collector().track_string(StringMetric::DetectedCiEnvironment, *ci_env);
        }
    }

    Optional<std::string> VcpkgCmdArguments::asset_sources_template() const
    {
        std::string asset_sources_template = asset_sources_template_env.value_or("");
        if (auto ast = asset_sources_template_arg.get())
        {
            if (!asset_sources_template.empty()) asset_sources_template += ";";
            asset_sources_template += *ast;
        }
        if (asset_sources_template.empty()) return nullopt;
        return Optional<std::string>(std::move(asset_sources_template));
    }

    LocalizedString create_example_string(StringView command_and_arguments)
    {
        return msg::format(msgExample)
            .append_raw('\n')
            .append_indent()
            .append_raw("vcpkg ")
            .append_raw(command_and_arguments);
    }

    // out-of-line definitions since C++14 doesn't allow inline constexpr static variables
    constexpr StringLiteral VcpkgCmdArguments::VCPKG_ROOT_DIR_ENV;
    constexpr StringLiteral VcpkgCmdArguments::VCPKG_ROOT_DIR_ARG;
    constexpr StringLiteral VcpkgCmdArguments::MANIFEST_ROOT_DIR_ARG;

    constexpr StringLiteral VcpkgCmdArguments::BUILDTREES_ROOT_DIR_ARG;
    constexpr StringLiteral VcpkgCmdArguments::DOWNLOADS_ROOT_DIR_ENV;
    constexpr StringLiteral VcpkgCmdArguments::DOWNLOADS_ROOT_DIR_ARG;
    constexpr StringLiteral VcpkgCmdArguments::INSTALL_ROOT_DIR_ARG;
    constexpr StringLiteral VcpkgCmdArguments::PACKAGES_ROOT_DIR_ARG;
    constexpr StringLiteral VcpkgCmdArguments::SCRIPTS_ROOT_DIR_ARG;
    constexpr StringLiteral VcpkgCmdArguments::BUILTIN_PORTS_ROOT_DIR_ARG;
    constexpr StringLiteral VcpkgCmdArguments::BUILTIN_REGISTRY_VERSIONS_DIR_ARG;

    constexpr StringLiteral VcpkgCmdArguments::DEFAULT_VISUAL_STUDIO_PATH_ENV;

    constexpr StringLiteral VcpkgCmdArguments::TRIPLET_ENV;
    constexpr StringLiteral VcpkgCmdArguments::TRIPLET_ARG;
    constexpr StringLiteral VcpkgCmdArguments::HOST_TRIPLET_ENV;
    constexpr StringLiteral VcpkgCmdArguments::HOST_TRIPLET_ARG;
    constexpr StringLiteral VcpkgCmdArguments::OVERLAY_PORTS_ENV;
    constexpr StringLiteral VcpkgCmdArguments::OVERLAY_PORTS_ARG;
    constexpr StringLiteral VcpkgCmdArguments::OVERLAY_TRIPLETS_ENV;
    constexpr StringLiteral VcpkgCmdArguments::OVERLAY_TRIPLETS_ARG;

    constexpr StringLiteral VcpkgCmdArguments::BINARY_SOURCES_ARG;

    constexpr StringLiteral VcpkgCmdArguments::DEBUG_SWITCH;
    constexpr StringLiteral VcpkgCmdArguments::DEBUG_ENV_SWITCH;
    constexpr StringLiteral VcpkgCmdArguments::SEND_METRICS_SWITCH;
    constexpr StringLiteral VcpkgCmdArguments::DISABLE_METRICS_ENV;
    constexpr StringLiteral VcpkgCmdArguments::DISABLE_METRICS_SWITCH;
    constexpr StringLiteral VcpkgCmdArguments::PRINT_METRICS_SWITCH;

    constexpr StringLiteral VcpkgCmdArguments::WAIT_FOR_LOCK_SWITCH;
    constexpr StringLiteral VcpkgCmdArguments::IGNORE_LOCK_FAILURES_SWITCH;
    constexpr StringLiteral VcpkgCmdArguments::IGNORE_LOCK_FAILURES_ENV;

    constexpr StringLiteral VcpkgCmdArguments::ASSET_SOURCES_ENV;
    constexpr StringLiteral VcpkgCmdArguments::ASSET_SOURCES_ARG;

    constexpr StringLiteral VcpkgCmdArguments::FEATURE_FLAGS_ENV;
    constexpr StringLiteral VcpkgCmdArguments::FEATURE_FLAGS_ARG;

    constexpr StringLiteral VcpkgCmdArguments::FEATURE_PACKAGES_SWITCH;
    constexpr StringLiteral VcpkgCmdArguments::BINARY_CACHING_FEATURE;
    constexpr StringLiteral VcpkgCmdArguments::BINARY_CACHING_SWITCH;
    constexpr StringLiteral VcpkgCmdArguments::COMPILER_TRACKING_FEATURE;
    constexpr StringLiteral VcpkgCmdArguments::MANIFEST_MODE_FEATURE;
    constexpr StringLiteral VcpkgCmdArguments::REGISTRIES_FEATURE;
    constexpr StringLiteral VcpkgCmdArguments::RECURSIVE_DATA_ENV;
    constexpr StringLiteral VcpkgCmdArguments::VERSIONS_FEATURE;

    constexpr StringLiteral VcpkgCmdArguments::CMAKE_SCRIPT_ARG;
    constexpr StringLiteral VcpkgCmdArguments::EXACT_ABI_TOOLS_VERSIONS_SWITCH;
}<|MERGE_RESOLUTION|>--- conflicted
+++ resolved
@@ -330,25 +330,7 @@
                 output.command_arguments.push_back(std::move(*arg));
             }
         }
-<<<<<<< HEAD
         else if (command_structure.minimum_arity == 1 && command_structure.maximum_arity == 1)
-=======
-
-        auto switches_copy = this->command_switches;
-        auto options_copy = this->command_options;
-
-        const auto find_option = [](const auto& set, StringLiteral name) {
-            auto it = set.find(name);
-            if (it == set.end() && !Strings::starts_with(name, "x-"))
-            {
-                it = set.find(fmt::format("x-{}", name));
-            }
-
-            return it;
-        };
-
-        for (const auto& switch_ : command_structure.options.switches)
->>>>>>> 8ebd93de
         {
             output.command_arguments.push_back(cmd_parser.consume_only_remaining_arg(command));
         }
