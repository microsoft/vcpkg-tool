#include <vcpkg/base/downloads.h>
#include <vcpkg/base/expected.h>
#include <vcpkg/base/files.h>
#include <vcpkg/base/hash.h>
#include <vcpkg/base/jsonreader.h>
#include <vcpkg/base/messages.h>
#include <vcpkg/base/system.debug.h>
#include <vcpkg/base/system.print.h>
#include <vcpkg/base/system.process.h>
#include <vcpkg/base/util.h>

#include <vcpkg/archives.h>
#include <vcpkg/binarycaching.h>
#include <vcpkg/binaryparagraph.h>
#include <vcpkg/build.h>
#include <vcpkg/commands.h>
#include <vcpkg/commands.version.h>
#include <vcpkg/configuration.h>
#include <vcpkg/documentation.h>
#include <vcpkg/globalstate.h>
#include <vcpkg/installedpaths.h>
#include <vcpkg/metrics.h>
#include <vcpkg/packagespec.h>
#include <vcpkg/registries.h>
#include <vcpkg/sourceparagraph.h>
#include <vcpkg/tools.h>
#include <vcpkg/vcpkgcmdarguments.h>
#include <vcpkg/vcpkgpaths.h>
#include <vcpkg/visualstudio.h>

namespace
{
    using namespace vcpkg;

    static Path process_input_directory_impl(
        Filesystem& filesystem, const Path& root, const std::string* option, StringLiteral name, LineInfo li)
    {
        if (option)
        {
            return filesystem.almost_canonical(*option, li);
        }
        else
        {
            return root / name;
        }
    }

    static Path process_input_directory(
        Filesystem& filesystem, const Path& root, const std::string* option, StringLiteral name, LineInfo li)
    {
        auto result = process_input_directory_impl(filesystem, root, option, name, li);
        Debug::print("Using ", name, "-root: ", result, '\n');
        return result;
    }

    static Path process_output_directory(Filesystem& fs, const std::string* option, const Path& default_path)
    {
        return fs.almost_canonical(option ? Path(*option) : default_path, VCPKG_LINE_INFO);
    }
} // unnamed namespace

namespace vcpkg
{
    static ManifestAndPath load_manifest(const Filesystem& fs, const Path& manifest_dir)
    {
        std::error_code ec;
        auto manifest_path = manifest_dir / "vcpkg.json";
        auto manifest_opt = Json::parse_file(fs, manifest_path, ec);
        if (ec)
        {
            Checks::msg_exit_maybe_upgrade(VCPKG_LINE_INFO,
                                           msg::format(msgFailedToLoadManifest, msg::path = manifest_dir)
                                               .append_raw('\n')
                                               .append_raw(ec.message()));
        }

        if (!manifest_opt)
        {
            Checks::msg_exit_maybe_upgrade(VCPKG_LINE_INFO,
                                           msg::format(msgFailedToLoadManifest, msg::path = manifest_dir)
                                               .append_raw('\n')
                                               .append_raw(manifest_opt.error()->to_string()));
        }
        auto manifest_value = std::move(manifest_opt).value_or_exit(VCPKG_LINE_INFO);

        if (!manifest_value.first.is_object())
        {
            msg::println_error(msgFailedToParseNoTopLevelObj, msg::path = manifest_path);
            Checks::exit_fail(VCPKG_LINE_INFO);
        }
        return {std::move(manifest_value.first.object(VCPKG_LINE_INFO)), std::move(manifest_path)};
    }

    static Optional<ManifestConfiguration> config_from_manifest(const Path& manifest_path,
                                                                const Optional<ManifestAndPath>& manifest_doc)
    {
        if (auto manifest = manifest_doc.get())
        {
            return parse_manifest_configuration(manifest_path, manifest->manifest).value_or_exit(VCPKG_LINE_INFO);
        }
        return nullopt;
    }

    static Optional<Configuration> config_from_json(const Path& config_path, const Filesystem& fs)
    {
        if (!fs.exists(config_path, VCPKG_LINE_INFO))
        {
            return nullopt;
        }

        auto parsed_config = Json::parse_file(VCPKG_LINE_INFO, fs, config_path);
        if (!parsed_config.first.is_object())
        {
            msg::println_error(msgFailedToParseNoTopLevelObj, msg::path = config_path);
            msg::println(Color::error, msg::msgSeeURL, msg::url = docs::registries_url);
            Checks::exit_fail(VCPKG_LINE_INFO);
        }
        const auto& obj = parsed_config.first.object(VCPKG_LINE_INFO);

        Json::Reader reader;
        auto parsed_config_opt = reader.visit(obj, get_configuration_deserializer());
        if (!reader.errors().empty())
        {
            msg::println_error(msgFailedToParseConfig, msg::path = config_path);

            for (auto&& msg : reader.errors())
            {
                msg::write_unlocalized_text_to_stdout(Color::none, fmt::format("    {}\n", msg));
            }

            msg::println(msgExtendedDocumentationAtUrl, msg::url = docs::registries_url);
            Checks::exit_fail(VCPKG_LINE_INFO);
        }

        return parsed_config_opt;
    }

    static std::vector<std::string> merge_overlays(const std::vector<std::string>& cli_overlays,
                                                   const std::vector<std::string>& manifest_overlays,
                                                   const std::vector<std::string>& env_overlays)
    {
        std::vector<std::string> ret = cli_overlays;

        ret.insert(std::end(ret), std::begin(manifest_overlays), std::end(manifest_overlays));
        ret.insert(std::end(ret), std::begin(env_overlays), std::end(env_overlays));

        return ret;
    }

    static ConfigurationAndSource merge_validate_configs(Optional<ManifestConfiguration>&& manifest_data,
                                                         const Path& manifest_dir,
                                                         Optional<Configuration>&& config_data,
                                                         const Path& config_dir,
                                                         const VcpkgPaths& paths)
    {
        ConfigurationAndSource ret;

        if (auto manifest = manifest_data.get())
        {
            if (auto config = manifest->config.get())
            {
                msg::println_warning(msgEmbeddingVcpkgConfigInManifest);

                if (manifest->builtin_baseline && config->default_reg)
                {
                    Checks::msg_exit_with_error(VCPKG_LINE_INFO, msgBaselineConflict);
                }

                config->validate_as_active();

                if (config_data.has_value())
                {
                    msg::println_error(
                        msg::format(msgAmbiguousConfigDeleteConfigFile,
                                    msg::path = config_dir / "vcpkg-configuration.json")
                            .append_raw('\n')
                            .append(msgDeleteVcpkgConfigFromManifest, msg::path = manifest_dir / "vcpkg.json"));

                    Checks::exit_fail(VCPKG_LINE_INFO);
                }

                ret = ConfigurationAndSource{std::move(*config), config_dir, ConfigurationSource::ManifestFile};
            }
        }

        if (auto config = config_data.get())
        {
            config->validate_as_active();

            ret = ConfigurationAndSource{std::move(*config), config_dir, ConfigurationSource::VcpkgConfigurationFile};
        }

        if (auto manifest = manifest_data.get())
        {
            if (auto p_baseline = manifest->builtin_baseline.get())
            {
                get_global_metrics_collector().track_define(DefineMetric::ManifestBaseline);
                if (!is_git_commit_sha(*p_baseline))
                {
<<<<<<< HEAD
                    get_global_metrics_collector().track_define(DefineMetric::VersioningErrorBaseline);
                    Checks::exit_maybe_upgrade(VCPKG_LINE_INFO,
                                               "Error: the top-level builtin-baseline%s was not a valid commit sha: "
                                               "expected 40 hexadecimal characters.\n%s\n",
                                               Strings::concat(" (", *p_baseline, ')'),
                                               paths.get_current_git_sha_baseline_message());
=======
                    LockGuardPtr<Metrics>(g_metrics)->track_define_property(DefineMetric::VersioningErrorBaseline);
                    Checks::msg_exit_maybe_upgrade(VCPKG_LINE_INFO,
                                                   msg::format(msgInvalidBuiltInBaseline, msg::value = *p_baseline)
                                                       .append_raw(paths.get_current_git_sha_baseline_message()));
>>>>>>> 02b95bfd
                }

                if (ret.config.default_reg)
                {
                    msg::println_warning(msgAttemptingToSetBuiltInBaseline);
                }
                else
                {
                    auto& default_reg = ret.config.default_reg.emplace();
                    default_reg.kind = "builtin";
                    default_reg.baseline = std::move(*p_baseline);
                }
            }
        }

        return ret;
    }

    namespace details
    {
        struct BundleSettings
        {
            bool m_readonly = false;
            bool m_usegitregistry = false;
            Optional<std::string> m_embedded_git_sha;
        };

        static details::BundleSettings load_bundle_file(const Filesystem& fs, const Path& root)
        {
            details::BundleSettings ret;
            const auto vcpkg_bundle_file = root / "vcpkg-bundle.json";
            std::error_code ec;
            auto bundle_file = fs.read_contents(vcpkg_bundle_file, ec);
            if (!ec)
            {
                auto maybe_bundle_doc = Json::parse(bundle_file, bundle_file);
                if (auto bundle_doc = maybe_bundle_doc.get())
                {
                    const auto& first_object = bundle_doc->first.object(VCPKG_LINE_INFO);
                    if (auto v = first_object.get("readonly"))
                    {
                        ret.m_readonly = v->boolean(VCPKG_LINE_INFO);
                    }

                    if (auto v = first_object.get("usegitregistry"))
                    {
                        ret.m_usegitregistry = v->boolean(VCPKG_LINE_INFO);
                    }

                    if (auto v = first_object.get("embeddedsha"))
                    {
                        ret.m_embedded_git_sha = v->string(VCPKG_LINE_INFO).to_string();
                    }
                }
                else
                {
                    Checks::msg_exit_with_error(VCPKG_LINE_INFO,
                                                msg::format(msgInvalidBundleDefinition)
                                                    .append_raw('\n')
                                                    .append_raw(maybe_bundle_doc.error()->to_string()));
                }
            }
            return ret;
        }

        static Optional<Path> maybe_get_tmp_path(const Filesystem& fs,
                                                 const details::BundleSettings& bundle,
                                                 const Optional<InstalledPaths>& installed,
                                                 const Path& root,
                                                 const std::string* arg_path,
                                                 StringLiteral root_subpath,
                                                 StringLiteral readonly_subpath,
                                                 LineInfo li)
        {
            if (arg_path)
            {
                return fs.almost_canonical(*arg_path, li);
            }
            else if (bundle.m_readonly)
            {
                if (auto i = installed.get())
                {
                    return fs.almost_canonical(i->vcpkg_dir() / readonly_subpath, li);
                }
                else
                {
                    return nullopt;
                }
            }
            else
            {
                return fs.almost_canonical(root / root_subpath, li);
            }
        }

        static Path compute_manifest_dir(const Filesystem& fs, const VcpkgCmdArguments& args, const Path& original_cwd)
        {
            if (auto manifest_root_dir = args.manifest_root_dir.get())
            {
                return fs.almost_canonical(*manifest_root_dir, VCPKG_LINE_INFO);
            }
            else
            {
                return fs.find_file_recursively_up(original_cwd, "vcpkg.json", VCPKG_LINE_INFO);
            }
        }

        // This structure holds members for VcpkgPathsImpl that don't require explicit initialization/destruction
        struct VcpkgPathsImplStage0
        {
            Lazy<std::vector<VcpkgPaths::TripletFile>> available_triplets;
            Lazy<ToolsetsInformation> toolsets;
            Lazy<std::map<std::string, std::string>> cmake_script_hashes;
            Lazy<std::string> ports_cmake_hash;
            Cache<Triplet, Path> m_triplets_cache;
            Optional<LockFile> m_installed_lock;
        };

        static Path compute_registries_cache_root(const Filesystem& fs, const VcpkgCmdArguments& args)
        {
            Path ret;
            if (auto registries_cache_dir = args.registries_cache_dir.get())
            {
                get_global_metrics_collector().track_define(DefineMetric::X_VcpkgRegistriesCache);
                ret = *registries_cache_dir;
                const auto status = get_real_filesystem().status(ret, VCPKG_LINE_INFO);

                if (!vcpkg::is_directory(status))
                {
                    Checks::msg_exit_with_message(
                        VCPKG_LINE_INFO, msgVcpkgRegistriesCacheIsNotDirectory, msg::path = ret.native());
                }

                if (!ret.is_absolute())
                {
                    Checks::msg_exit_with_message(VCPKG_LINE_INFO, msgPathMustBeAbsolute, msg::path = ret.native());
                }
            }
            else
            {
                ret = get_platform_cache_home().value_or_exit(VCPKG_LINE_INFO) / "vcpkg" / "registries";
            }

            return fs.almost_canonical(ret, VCPKG_LINE_INFO);
        }

        // This structure holds members that
        // 1. Do not have any inter-member dependencies
        // 2. Are const (and therefore initialized in the initializer list)
        struct VcpkgPathsImplStage1 : VcpkgPathsImplStage0
        {
            VcpkgPathsImplStage1(Filesystem& fs,
                                 const VcpkgCmdArguments& args,
                                 const Path& root,
                                 const Path& original_cwd)
                : m_fs(fs)
                , m_ff_settings(args.feature_flag_settings())
                , m_manifest_dir(compute_manifest_dir(fs, args, original_cwd))
                , m_bundle(load_bundle_file(fs, root))
                , m_download_manager(std::make_shared<DownloadManager>(
                      parse_download_configuration(args.asset_sources_template()).value_or_exit(VCPKG_LINE_INFO)))
                , m_builtin_ports(process_output_directory(fs, args.builtin_ports_root_dir.get(), root / "ports"))
                , m_default_vs_path(args.default_visual_studio_path
                                        .map([&fs](const std::string& default_visual_studio_path) {
                                            return fs.almost_canonical(default_visual_studio_path, VCPKG_LINE_INFO);
                                        })
                                        .value_or(Path{}))
                , scripts(process_input_directory(fs, root, args.scripts_root_dir.get(), "scripts", VCPKG_LINE_INFO))
                , m_registries_cache(compute_registries_cache_root(fs, args))
            {
                Debug::print("Bundle config: readonly=",
                             m_bundle.m_readonly,
                             ", usegitregistry=",
                             m_bundle.m_usegitregistry,
                             ", embeddedsha=",
                             m_bundle.m_embedded_git_sha.value_or("nullopt"),
                             "\n");

                Debug::print("Using builtin-ports: ", m_builtin_ports, '\n');
            }

            Filesystem& m_fs;
            const FeatureFlagSettings m_ff_settings;
            const Path m_manifest_dir;
            const BundleSettings m_bundle;
            const std::shared_ptr<const DownloadManager> m_download_manager;
            const Path m_builtin_ports;
            const Path m_default_vs_path;
            const Path scripts;
            const Path m_registries_cache;
        };

        static Optional<InstalledPaths> compute_installed(Filesystem& fs,
                                                          const VcpkgCmdArguments& args,
                                                          const Path& root,
                                                          const Path& manifest_dir,
                                                          const BundleSettings& bundle)
        {
            if (manifest_dir.empty())
            {
                if (!bundle.m_readonly)
                {
                    return InstalledPaths{
                        process_output_directory(fs, args.install_root_dir.get(), root / "installed")};
                }
            }
            else
            {
                return InstalledPaths{
                    process_output_directory(fs, args.install_root_dir.get(), manifest_dir / "vcpkg_installed")};
            }
            return nullopt;
        }

        static Path compute_downloads_root(const Filesystem& fs,
                                           const VcpkgCmdArguments& args,
                                           const Path& root,
                                           const details::BundleSettings& bundle)
        {
            Path ret;
            if (auto downloads_root_dir = args.downloads_root_dir.get())
            {
                ret = *downloads_root_dir;
            }
            else if (bundle.m_readonly)
            {
                ret = get_platform_cache_home().value_or_exit(VCPKG_LINE_INFO) / "vcpkg" / "downloads";
            }
            else
            {
                ret = root / "downloads";
            }

            return fs.almost_canonical(ret, VCPKG_LINE_INFO);
        }

        struct VcpkgPathsImpl : VcpkgPathsImplStage1
        {
            VcpkgPathsImpl(Filesystem& fs, const VcpkgCmdArguments& args, const Path& root, const Path& original_cwd)
                : VcpkgPathsImplStage1(fs, args, root, original_cwd)
                , m_config_dir(m_manifest_dir.empty() ? root : m_manifest_dir)
                , m_has_configuration_file(fs.exists(m_config_dir / "vcpkg-configuration.json", VCPKG_LINE_INFO))
                , m_manifest_path(m_manifest_dir.empty() ? Path{} : m_manifest_dir / "vcpkg.json")
                , m_registries_work_tree_dir(m_registries_cache / "git")
                , m_registries_dot_git_dir(m_registries_cache / "git" / ".git")
                , m_registries_git_trees(m_registries_cache / "git-trees")
                , downloads(compute_downloads_root(fs, args, root, m_bundle))
                , tools(downloads / "tools")
                , m_installed(compute_installed(fs, args, root, m_manifest_dir, m_bundle))
                , buildtrees(maybe_get_tmp_path(fs,
                                                m_bundle,
                                                m_installed,
                                                root,
                                                args.buildtrees_root_dir.get(),
                                                "buildtrees",
                                                "blds",
                                                VCPKG_LINE_INFO))
                , packages(maybe_get_tmp_path(fs,
                                              m_bundle,
                                              m_installed,
                                              root,
                                              args.packages_root_dir.get(),
                                              "packages",
                                              "pkgs",
                                              VCPKG_LINE_INFO))
                , m_tool_cache(get_tool_cache(fs,
                                              m_download_manager,
                                              downloads,
                                              scripts / "vcpkgTools.xml",
                                              tools,
                                              args.exact_abi_tools_versions.value_or(false) ? RequireExactVersions::YES
                                                                                            : RequireExactVersions::NO))
                , m_env_cache(m_ff_settings.compiler_tracking)
                , triplets_dirs()
                , m_artifacts_dir(downloads / "artifacts")
            {
                if (auto i = m_installed.get())
                {
                    Debug::print("Using installed-root: ", i->root(), '\n');
                }

                Debug::print("Using buildtrees-root: ", buildtrees.value_or("nullopt"), '\n');
                Debug::print("Using packages-root: ", packages.value_or("nullopt"), '\n');

                if (!m_manifest_dir.empty())
                {
                    Debug::print("Using manifest-root: ", m_manifest_dir, '\n');

                    std::error_code ec;
                    const auto vcpkg_root_file = root / ".vcpkg-root";
                    if (args.wait_for_lock.value_or(false))
                    {
                        file_lock_handle = fs.take_exclusive_file_lock(vcpkg_root_file, ec);
                    }
                    else
                    {
                        file_lock_handle = fs.try_take_exclusive_file_lock(vcpkg_root_file, ec);
                    }

                    if (ec)
                    {
                        bool is_already_locked = ec == std::errc::device_or_resource_busy;
                        bool allow_errors = args.ignore_lock_failures.value_or(false);
                        if (is_already_locked || !allow_errors)
                        {
                            msg::println_error(msgFailedToTakeFileSystemLock, msg::path = vcpkg_root_file);
                            msg::write_unlocalized_text_to_stdout(Color::error, fmt::format("    {}\n", ec.message()));
                            Checks::exit_fail(VCPKG_LINE_INFO);
                        }
                    }

                    m_manifest_doc = load_manifest(fs, m_manifest_dir);
                }
            }

            const Path m_config_dir;
            const bool m_has_configuration_file;
            const Path m_manifest_path;
            const Path m_registries_work_tree_dir;
            const Path m_registries_dot_git_dir;
            const Path m_registries_git_trees;
            const Path downloads;
            const Path tools;
            const Optional<InstalledPaths> m_installed;
            const Optional<Path> buildtrees;
            const Optional<Path> packages;
            const std::unique_ptr<ToolCache> m_tool_cache;
            EnvCache m_env_cache;
            std::vector<Path> triplets_dirs;
            const Path m_artifacts_dir;

            std::unique_ptr<IExclusiveFileLock> file_lock_handle;

            Optional<ManifestAndPath> m_manifest_doc;
            ConfigurationAndSource m_config;
            std::unique_ptr<RegistrySet> m_registry_set;
        };
    }

    const InstalledPaths& VcpkgPaths::installed() const
    {
        if (auto i = m_pimpl->m_installed.get())
        {
            return *i;
        }

        Checks::msg_exit_with_error(VCPKG_LINE_INFO, msgVcpkgDisallowedClassicMode);
    }

    const Path& VcpkgPaths::buildtrees() const
    {
        if (auto i = m_pimpl->buildtrees.get())
        {
            return *i;
        }
        msg::println(Color::error, msgVcpkgDisallowedClassicMode);
        Checks::exit_fail(VCPKG_LINE_INFO);
    }

    const Path& VcpkgPaths::packages() const
    {
        if (auto i = m_pimpl->packages.get())
        {
            return *i;
        }
        msg::println(Color::error, msgVcpkgDisallowedClassicMode);
        Checks::exit_fail(VCPKG_LINE_INFO);
    }
    const Path& VcpkgPaths::builtin_ports_directory() const { return m_pimpl->m_builtin_ports; }

    const Optional<InstalledPaths>& VcpkgPaths::maybe_installed() const { return m_pimpl->m_installed; }
    const Optional<Path>& VcpkgPaths::maybe_buildtrees() const { return m_pimpl->buildtrees; }
    const Optional<Path>& VcpkgPaths::maybe_packages() const { return m_pimpl->packages; }

    // Guaranteed to return non-empty
    static Path determine_root(const Filesystem& fs, const Path& original_cwd, const VcpkgCmdArguments& args)
    {
        Path ret;
        if (auto vcpkg_root_dir_arg = args.vcpkg_root_dir_arg.get())
        {
            ret = fs.almost_canonical(*vcpkg_root_dir_arg, VCPKG_LINE_INFO);
        }
        else
        {
            ret = fs.find_file_recursively_up(original_cwd, ".vcpkg-root", VCPKG_LINE_INFO);
            if (ret.empty())
            {
                ret =
                    fs.find_file_recursively_up(fs.almost_canonical(get_exe_path_of_current_process(), VCPKG_LINE_INFO),
                                                ".vcpkg-root",
                                                VCPKG_LINE_INFO);
            }

            if (auto vcpkg_root_dir_env = args.vcpkg_root_dir_env.get())
            {
                auto canonical_root_dir_env = fs.almost_canonical(*vcpkg_root_dir_env, VCPKG_LINE_INFO);
                if (ret.empty())
                {
                    ret = std::move(canonical_root_dir_env);
                }
                else if (ret != canonical_root_dir_env)
                {
                    msg::println_warning(
                        msgIgnoringVcpkgRootEnvironment, msg::path = *vcpkg_root_dir_env, msg::actual = ret);
                }
            }
        }

        if (ret.empty())
        {
            Checks::msg_exit_with_error(VCPKG_LINE_INFO, msgErrorMissingVcpkgRoot);
        }

        return ret;
    }

    static Path preferred_current_path(const Filesystem& fs)
    {
#if defined(_WIN32)
        return vcpkg::win32_fix_path_case(fs.current_path(VCPKG_LINE_INFO));
#else
        return fs.current_path(VCPKG_LINE_INFO);
#endif
    }

    VcpkgPaths::VcpkgPaths(Filesystem& filesystem, const VcpkgCmdArguments& args)
        : original_cwd(preferred_current_path(filesystem))
        , root(determine_root(filesystem, original_cwd, args))
        // this is used during the initialization of the below public members
        , m_pimpl(std::make_unique<details::VcpkgPathsImpl>(filesystem, args, root, original_cwd))
        , scripts(m_pimpl->scripts)
        , downloads(m_pimpl->downloads)
        , tools(m_pimpl->tools)
        , builtin_registry_versions(
              process_output_directory(filesystem, args.builtin_registry_versions_dir.get(), root / "versions"))
        , prefab(root / "prefab")
        , buildsystems(scripts / "buildsystems")
        , buildsystems_msbuild_targets(buildsystems / "msbuild" / "vcpkg.targets")
        , buildsystems_msbuild_props(buildsystems / "msbuild" / "vcpkg.props")
        , ports_cmake(filesystem.almost_canonical(scripts / "ports.cmake", VCPKG_LINE_INFO))
        , triplets(filesystem.almost_canonical(root / "triplets", VCPKG_LINE_INFO))
        , community_triplets(filesystem.almost_canonical(triplets / "community", VCPKG_LINE_INFO))
    {
        Debug::print("Using vcpkg-root: ", root, '\n');
        Debug::print("Using scripts-root: ", scripts, '\n');
        Debug::print("Using builtin-registry: ", builtin_registry_versions, '\n');
        Debug::print("Using downloads-root: ", downloads, '\n');

        {
            auto maybe_manifest_config = config_from_manifest(m_pimpl->m_manifest_path, m_pimpl->m_manifest_doc);
            auto maybe_config_json = config_from_json(m_pimpl->m_config_dir / "vcpkg-configuration.json", filesystem);

            m_pimpl->m_config = merge_validate_configs(std::move(maybe_manifest_config),
                                                       m_pimpl->m_manifest_dir,
                                                       std::move(maybe_config_json),
                                                       m_pimpl->m_config_dir,
                                                       *this);

            auto resolve_relative_to_config = [&](const std::string& overlay_path) {
                return (m_pimpl->m_config.directory / overlay_path).native();
            };

            if (!m_pimpl->m_config.directory.empty())
            {
                auto& config = m_pimpl->m_config.config;
                Util::transform(config.overlay_ports, resolve_relative_to_config);
                Util::transform(config.overlay_triplets, resolve_relative_to_config);
            }

            overlay_ports = merge_overlays(
                args.cli_overlay_ports, get_configuration().config.overlay_ports, args.env_overlay_ports);
            overlay_triplets = merge_overlays(
                args.cli_overlay_triplets, get_configuration().config.overlay_triplets, args.env_overlay_triplets);

            m_pimpl->m_registry_set = m_pimpl->m_config.instantiate_registry_set(*this);
        }

        for (std::string triplet : this->overlay_triplets)
        {
            m_pimpl->triplets_dirs.emplace_back(filesystem.almost_canonical(triplet, VCPKG_LINE_INFO));
        }
        m_pimpl->triplets_dirs.emplace_back(triplets);
        m_pimpl->triplets_dirs.emplace_back(community_triplets);

        // metrics from configuration
        auto default_registry = m_pimpl->m_registry_set->default_registry();
        auto other_registries = m_pimpl->m_registry_set->registries();
        MetricsSubmission metrics;
        if (default_registry)
        {
            metrics.track_string(StringMetric::RegistriesDefaultRegistryKind, default_registry->kind().to_string());
        }
        else
        {
            metrics.track_string(StringMetric::RegistriesDefaultRegistryKind, "disabled");
        }

        if (other_registries.size() != 0)
        {
            std::vector<StringLiteral> registry_kinds;
            for (const auto& reg : other_registries)
            {
                registry_kinds.push_back(reg.implementation().kind());
            }
            Util::sort_unique_erase(registry_kinds);
            metrics.track_string(StringMetric::RegistriesKindsUsed, Strings::join(",", registry_kinds));
        }

        get_global_metrics_collector().track_submission(std::move(metrics));
    }

    Path VcpkgPaths::package_dir(const PackageSpec& spec) const { return this->packages() / spec.dir(); }
    Path VcpkgPaths::build_dir(const PackageSpec& spec) const { return this->buildtrees() / spec.name(); }
    Path VcpkgPaths::build_dir(StringView package_name) const { return this->buildtrees() / package_name.to_string(); }

    Path VcpkgPaths::build_info_file_path(const PackageSpec& spec) const
    {
        return this->package_dir(spec) / "BUILD_INFO";
    }

    Path VcpkgPaths::baselines_output() const { return buildtrees() / "versioning_" / "baselines"; }
    Path VcpkgPaths::versions_output() const { return buildtrees() / "versioning_" / "versions"; }

    Path InstalledPaths::listfile_path(const BinaryParagraph& pgh) const
    {
        return this->vcpkg_dir_info() / (pgh.fullstem() + ".list");
    }

    bool VcpkgPaths::is_valid_triplet(Triplet t) const
    {
        const auto it = Util::find_if(this->get_available_triplets(), [&](auto&& available_triplet) {
            return t.canonical_name() == available_triplet.name;
        });
        return it != this->get_available_triplets().cend();
    }

    const std::vector<std::string> VcpkgPaths::get_available_triplets_names() const
    {
        return vcpkg::Util::fmap(this->get_available_triplets(),
                                 [](auto&& triplet_file) -> std::string { return triplet_file.name; });
    }

    const std::vector<VcpkgPaths::TripletFile>& VcpkgPaths::get_available_triplets() const
    {
        return m_pimpl->available_triplets.get_lazy([this]() -> std::vector<TripletFile> {
            std::vector<TripletFile> output;
            Filesystem& fs = this->get_filesystem();
            for (auto&& triplets_dir : m_pimpl->triplets_dirs)
            {
                for (auto&& path : fs.get_regular_files_non_recursive(triplets_dir, VCPKG_LINE_INFO))
                {
                    if (Strings::case_insensitive_ascii_equals(path.extension(), ".cmake"))
                    {
                        output.emplace_back(TripletFile(path.stem(), triplets_dir));
                    }
                }
            }

            return output;
        });
    }

    const std::map<std::string, std::string>& VcpkgPaths::get_cmake_script_hashes() const
    {
        return m_pimpl->cmake_script_hashes.get_lazy([this]() -> std::map<std::string, std::string> {
            auto& fs = this->get_filesystem();
            std::map<std::string, std::string> helpers;
            auto files = fs.get_regular_files_non_recursive(this->scripts / "cmake", VCPKG_LINE_INFO);
            for (auto&& file : files)
            {
                if (file.filename() == ".DS_Store")
                {
                    continue;
                }
                helpers.emplace(file.stem().to_string(),
                                Hash::get_file_hash(fs, file, Hash::Algorithm::Sha256).value_or_exit(VCPKG_LINE_INFO));
            }
            return helpers;
        });
    }

    StringView VcpkgPaths::get_ports_cmake_hash() const
    {
        return m_pimpl->ports_cmake_hash.get_lazy([this]() -> std::string {
            return Hash::get_file_hash(get_filesystem(), ports_cmake, Hash::Algorithm::Sha256)
                .value_or_exit(VCPKG_LINE_INFO);
        });
    }

    static LockFile::LockDataType lockdata_from_json_object(const Json::Object& obj)
    {
        LockFile::LockDataType ret;
        for (auto&& repo_to_ref_info_value : obj)
        {
            auto repo = repo_to_ref_info_value.first;
            const auto& ref_info_value = repo_to_ref_info_value.second;

            if (!ref_info_value.is_object())
            {
                Debug::print("Lockfile value for key '", repo, "' was not an object\n");
                return ret;
            }

            for (auto&& reference_to_commit : ref_info_value.object(VCPKG_LINE_INFO))
            {
                auto reference = reference_to_commit.first;
                const auto& commit = reference_to_commit.second;

                if (!commit.is_string())
                {
                    Debug::print("Lockfile value for key '", reference, "' was not a string\n");
                    return ret;
                }
                auto sv = commit.string(VCPKG_LINE_INFO);
                if (!is_git_commit_sha(sv))
                {
                    Debug::print("Lockfile value for key '", reference, "' was not a string\n");
                    return ret;
                }
                ret.emplace(repo.to_string(), LockFile::EntryData{reference.to_string(), sv.to_string(), true});
            }
        }
        return ret;
    }

    static Json::Object lockdata_to_json_object(const LockFile::LockDataType& lockdata)
    {
        Json::Object obj;
        for (auto it = lockdata.begin(); it != lockdata.end();)
        {
            const auto& repo = it->first;
            auto repo_info_range = lockdata.equal_range(repo);

            Json::Object repo_info;
            for (auto repo_it = repo_info_range.first; repo_it != repo_info_range.second; ++repo_it)
            {
                repo_info.insert(repo_it->second.reference, Json::Value::string(repo_it->second.commit_id));
            }
            repo_info.sort_keys();
            obj.insert(repo, std::move(repo_info));
            it = repo_info_range.second;
        }

        return obj;
    }

    static LockFile load_lockfile(const Filesystem& fs, const Path& p)
    {
        LockFile ret;
        std::error_code ec;
        auto maybe_lock_contents = Json::parse_file(fs, p, ec);
        if (ec)
        {
            Debug::print("Failed to load lockfile: ", ec.message(), "\n");
            return ret;
        }
        else if (auto lock_contents = maybe_lock_contents.get())
        {
            auto& doc = lock_contents->first;
            if (!doc.is_object())
            {
                Debug::print("Lockfile was not an object\n");
                return ret;
            }

            ret.lockdata = lockdata_from_json_object(doc.object(VCPKG_LINE_INFO));

            return ret;
        }
        else
        {
            Debug::print("Failed to load lockfile:\n", maybe_lock_contents.error()->to_string());
            return ret;
        }
    }

    LockFile& VcpkgPaths::get_installed_lockfile() const
    {
        if (!m_pimpl->m_installed_lock.has_value())
        {
            m_pimpl->m_installed_lock = load_lockfile(get_filesystem(), installed().lockfile_path());
        }
        return *m_pimpl->m_installed_lock.get();
    }

    void VcpkgPaths::flush_lockfile() const
    {
        // If the lock file was not loaded, no need to flush it.
        if (!m_pimpl->m_installed_lock.has_value()) return;
        // lockfile was not modified, no need to write anything to disk.
        const auto& lockfile = *m_pimpl->m_installed_lock.get();
        if (!lockfile.modified) return;

        auto obj = lockdata_to_json_object(lockfile.lockdata);

        get_filesystem().write_rename_contents(
            installed().lockfile_path(), "vcpkg-lock.json.tmp", Json::stringify(obj), VCPKG_LINE_INFO);
    }

    const Path VcpkgPaths::get_triplet_file_path(Triplet triplet) const
    {
        return m_pimpl->m_triplets_cache.get_lazy(
            triplet, [&]() -> auto{
                for (const auto& triplet_dir : m_pimpl->triplets_dirs)
                {
                    auto path = triplet_dir / (triplet.canonical_name() + ".cmake");
                    if (this->get_filesystem().exists(path, IgnoreErrors{}))
                    {
                        return path;
                    }
                }

                Checks::msg_exit_with_message(
                    VCPKG_LINE_INFO, msgTripletFileNotFound, msg::triplet = triplet.canonical_name());
            });
    }

    const ToolCache& VcpkgPaths::get_tool_cache() const { return *m_pimpl->m_tool_cache; }
    const Path& VcpkgPaths::get_tool_exe(StringView tool, MessageSink& status_messages) const
    {
        return m_pimpl->m_tool_cache->get_tool_path(tool, status_messages);
    }
    const std::string& VcpkgPaths::get_tool_version(StringView tool, MessageSink& status_messages) const
    {
        return m_pimpl->m_tool_cache->get_tool_version(tool, status_messages);
    }

    GitConfig VcpkgPaths::git_builtin_config() const
    {
        GitConfig conf;
        conf.git_exe = get_tool_exe(Tools::GIT, stdout_sink);
        conf.git_dir = this->root / ".git";
        conf.git_work_tree = this->root;
        return conf;
    }

    Command VcpkgPaths::git_cmd_builder(const Path& dot_git_dir, const Path& work_tree) const
    {
        Command ret(get_tool_exe(Tools::GIT, stdout_sink));
        if (!dot_git_dir.empty())
        {
            ret.string_arg(Strings::concat("--git-dir=", dot_git_dir));
        }
        if (!work_tree.empty())
        {
            ret.string_arg(Strings::concat("--work-tree=", work_tree));
        }
        ret.string_arg("-c").string_arg("core.autocrlf=false");
        return ret;
    }

    ExpectedL<std::string> VcpkgPaths::get_current_git_sha() const
    {
        if (auto sha = m_pimpl->m_bundle.m_embedded_git_sha.get())
        {
            return {*sha, expected_left_tag};
        }
        auto cmd = git_cmd_builder(this->root / ".git", this->root);
        cmd.string_arg("rev-parse").string_arg("HEAD");
        return flatten_out(cmd_execute_and_capture_output(cmd), Tools::GIT).map([](std::string&& output) {
            return Strings::trim(std::move(output));
        });
    }
    std::string VcpkgPaths::get_toolver_diagnostics() const
    {
        std::string ret;
        Strings::append(ret, "    vcpkg-tool version: ", Commands::Version::version, "\n");
        if (m_pimpl->m_bundle.m_readonly)
        {
            Strings::append(ret, "    vcpkg-readonly: true\n");
            const auto sha = get_current_git_sha();
            Strings::append(ret, "    vcpkg-scripts version: ", sha ? StringView(*sha.get()) : "unknown", "\n");
        }
        else
        {
            const auto dot_git_dir = root / ".git";
            Command showcmd = git_cmd_builder(dot_git_dir, dot_git_dir)
                                  .string_arg("show")
                                  .string_arg("--pretty=format:%h %cd (%cr)")
                                  .string_arg("-s")
                                  .string_arg("--date=short")
                                  .string_arg("HEAD");

            const auto maybe_output = flatten_out(cmd_execute_and_capture_output(showcmd), Tools::GIT);
            if (const auto output = maybe_output.get())
            {
                Strings::append(ret, "    vcpkg-scripts version: ", *output, "\n");
            }
            else
            {
                Strings::append(ret, "    vcpkg-scripts version: unknown\n");
            }
        }
        return ret;
    }

    std::string VcpkgPaths::get_current_git_sha_baseline_message() const
    {
        const auto& git_config = git_builtin_config();
        if (is_shallow_clone(git_config).value_or(false))
        {
            return msg::format(msgShallowRepositoryDetected, msg::path = git_config.git_dir).to_string();
        }

        auto maybe_cur_sha = get_current_git_sha();
        if (auto p_sha = maybe_cur_sha.get())
        {
            return msg::format(msgCurrentCommitBaseline, msg::value = *p_sha).to_string();
        }
        else
        {
            return msg::format(msgFailedToDetermineCurrentCommit)
                .append_raw('\n')
                .append_raw(maybe_cur_sha.error())
                .to_string();
        }
    }

    ExpectedL<std::string> VcpkgPaths::git_show(StringView treeish, const Path& dot_git_dir) const
    {
        // All git commands are run with: --git-dir={dot_git_dir} --work-tree={work_tree_temp}
        // git clone --no-checkout --local {vcpkg_root} {dot_git_dir}
        Command showcmd = git_cmd_builder(dot_git_dir, dot_git_dir).string_arg("show").string_arg(treeish);
        return flatten_out(cmd_execute_and_capture_output(showcmd), Tools::GIT);
    }

    ExpectedS<std::map<std::string, std::string, std::less<>>> VcpkgPaths::git_get_local_port_treeish_map() const
    {
        const auto local_repo = this->root / ".git";
        const auto git_cmd = git_cmd_builder({}, {})
                                 .string_arg("-C")
                                 .string_arg(this->builtin_ports_directory())
                                 .string_arg("ls-tree")
                                 .string_arg("-d")
                                 .string_arg("HEAD")
                                 .string_arg("--");

        auto maybe_output = flatten_out(cmd_execute_and_capture_output(git_cmd), Tools::GIT);
        if (const auto output = maybe_output.get())
        {
            std::map<std::string, std::string, std::less<>> ret;
            const auto lines = Strings::split(std::move(*output), '\n');
            // The first line of the output is always the parent directory itself.
            for (auto&& line : lines)
            {
                // The default output comes in the format:
                // <mode> SP <type> SP <object> TAB <file>
                auto split_line = Strings::split(line, '\t');
                if (split_line.size() != 2)
                {
                    return Strings::format("Error: Unexpected output from command `%s`. Couldn't split by `\\t`.\n%s",
                                           git_cmd.command_line(),
                                           line);
                }

                auto file_info_section = Strings::split(split_line[0], ' ');
                if (file_info_section.size() != 3)
                {
                    return Strings::format("Error: Unexpected output from command `%s`. Couldn't split by ` `.\n%s",
                                           git_cmd.command_line(),
                                           line);
                }

                ret.emplace(split_line[1], file_info_section.back());
            }
            return ret;
        }

        return Strings::format("Error: Couldn't get local treeish objects for ports.\n%s", maybe_output.error());
    }

    ExpectedS<Path> VcpkgPaths::git_checkout_port(StringView port_name,
                                                  StringView git_tree,
                                                  const Path& dot_git_dir) const
    {
        /* Check out a git tree into the versioned port recipes folder
         *
         * Since we are checking a git tree object, all files will be checked out to the root of `work-tree`.
         * Because of that, it makes sense to use the git hash as the name for the directory.
         */
        Filesystem& fs = get_filesystem();
        auto destination = this->versions_output() / port_name / git_tree;
        if (fs.exists(destination, IgnoreErrors{}))
        {
            return destination;
        }

        const auto destination_tmp = this->versions_output() / port_name / Strings::concat(git_tree, ".tmp");
        const auto destination_tar = this->versions_output() / port_name / Strings::concat(git_tree, ".tar");
#define PRELUDE "Error: while checking out port ", port_name, " with git tree ", git_tree, "\n"
        std::error_code ec;
        Path failure_point;
        fs.remove_all(destination_tmp, ec, failure_point);
        if (ec)
        {
            return {Strings::concat(PRELUDE, "Error: while removing ", failure_point, ": ", ec.message()),
                    expected_right_tag};
        }
        fs.create_directories(destination_tmp, ec);
        if (ec)
        {
            return {Strings::concat(PRELUDE, "Error: while creating directories ", destination_tmp, ": ", ec.message()),
                    expected_right_tag};
        }

        auto tar_cmd_builder = git_cmd_builder(dot_git_dir, dot_git_dir)
                                   .string_arg("archive")
                                   .string_arg(git_tree)
                                   .string_arg("-o")
                                   .string_arg(destination_tar);
        auto maybe_tar_output = flatten(cmd_execute_and_capture_output(tar_cmd_builder), Tools::TAR);
        if (!maybe_tar_output)
        {
            auto message =
                Strings::concat(PRELUDE, "Error: Failed to tar port directory\n", std::move(maybe_tar_output).error());

            const auto& git_config = git_builtin_config();
            if (is_shallow_clone(git_config).value_or(false))
            {
                message.push_back('\n');
                message.append(msg::format(msgShallowRepositoryDetected, msg::path = git_config.git_dir).to_string());
            }
            return {
                std::move(message),
                expected_right_tag,
            };
        }

        extract_tar_cmake(this->get_tool_exe(Tools::CMAKE, stdout_sink), destination_tar, destination_tmp);
        fs.remove(destination_tar, ec);
        if (ec)
        {
            return {Strings::concat(PRELUDE, "Error: while removing ", destination_tar, ": ", ec.message()),
                    expected_right_tag};
        }
        fs.rename_with_retry(destination_tmp, destination, ec);
        if (ec)
        {
            return {Strings::concat(
                        PRELUDE, "Error: while renaming ", destination_tmp, " to ", destination, ": ", ec.message()),
                    expected_right_tag};
        }

        return destination;
#undef PRELUDE
    }

    ExpectedS<std::string> VcpkgPaths::git_fetch_from_remote_registry(StringView repo, StringView treeish) const
    {
        auto& fs = get_filesystem();

        const auto& work_tree = m_pimpl->m_registries_work_tree_dir;
        fs.create_directories(work_tree, VCPKG_LINE_INFO);
        const auto& dot_git_dir = m_pimpl->m_registries_dot_git_dir;

        Command init_registries_git_dir = git_cmd_builder(dot_git_dir, work_tree).string_arg("init");
        auto maybe_init_output = flatten(cmd_execute_and_capture_output(init_registries_git_dir), Tools::GIT);
        if (!maybe_init_output)
        {
            return {Strings::format("Error: Failed to initialize local repository %s.\n%s\n",
                                    work_tree,
                                    std::move(maybe_init_output).error()),
                    expected_right_tag};
        }

        auto lock_file = work_tree / ".vcpkg-lock";

        auto guard = fs.take_exclusive_file_lock(lock_file, IgnoreErrors{});
        Command fetch_git_ref = git_cmd_builder(dot_git_dir, work_tree)
                                    .string_arg("fetch")
                                    .string_arg("--update-shallow")
                                    .string_arg("--")
                                    .string_arg(repo)
                                    .string_arg(treeish);

        auto maybe_fetch_output = flatten(cmd_execute_and_capture_output(fetch_git_ref), Tools::GIT);
        if (!maybe_fetch_output)
        {
            return {Strings::format("Error: Failed to fetch ref %s from repository %s.\n%s\n",
                                    treeish,
                                    repo,
                                    std::move(maybe_fetch_output).error()),
                    expected_right_tag};
        }

        Command get_fetch_head =
            git_cmd_builder(dot_git_dir, work_tree).string_arg("rev-parse").string_arg("FETCH_HEAD");
        return flatten_out(cmd_execute_and_capture_output(get_fetch_head), Tools::GIT)
            .map([](std::string&& output) { return Strings::trim(output).to_string(); })
            .map_error([](LocalizedString&& err) {
                return Strings::concat("Error: Failed to rev-parse FETCH_HEAD.\n", err.extract_data(), "\n");
            });
    }

    ExpectedS<Unit> VcpkgPaths::git_fetch(StringView repo, StringView treeish) const
    {
        auto& fs = get_filesystem();

        const auto& work_tree = m_pimpl->m_registries_work_tree_dir;
        fs.create_directories(work_tree, VCPKG_LINE_INFO);

        auto lock_file = work_tree / ".vcpkg-lock";

        auto guard = fs.take_exclusive_file_lock(lock_file, IgnoreErrors{});

        const auto& dot_git_dir = m_pimpl->m_registries_dot_git_dir;

        Command init_registries_git_dir = git_cmd_builder(dot_git_dir, work_tree).string_arg("init");
        auto maybe_init_output = flatten(cmd_execute_and_capture_output(init_registries_git_dir), Tools::GIT);
        if (!maybe_init_output)
        {
            return Strings::format("Error: Failed to initialize local repository %s.\n%s\n",
                                   work_tree,
                                   std::move(maybe_init_output).error());
        }

        Command fetch_git_ref = git_cmd_builder(dot_git_dir, work_tree)
                                    .string_arg("fetch")
                                    .string_arg("--update-shallow")
                                    .string_arg("--")
                                    .string_arg(repo)
                                    .string_arg(treeish);

        auto maybe_fetch_output = flatten(cmd_execute_and_capture_output(fetch_git_ref), Tools::GIT);
        if (!maybe_fetch_output)
        {
            return Strings::format("Error: Failed to fetch ref %s from repository %s.\n%s\n",
                                   treeish,
                                   repo,
                                   std::move(maybe_fetch_output).error());
        }

        return {Unit{}};
    }

    // returns an error if there was an unexpected error; returns nullopt if the file doesn't exist at the specified
    // hash
    ExpectedL<std::string> VcpkgPaths::git_show_from_remote_registry(StringView hash, const Path& relative_path) const
    {
        auto revision = Strings::format("%s:%s", hash, relative_path.generic_u8string());
        Command git_show = git_cmd_builder(m_pimpl->m_registries_dot_git_dir, m_pimpl->m_registries_work_tree_dir)
                               .string_arg("show")
                               .string_arg(revision);

        return flatten_out(cmd_execute_and_capture_output(git_show), Tools::GIT);
    }
    ExpectedL<std::string> VcpkgPaths::git_find_object_id_for_remote_registry_path(StringView hash,
                                                                                   const Path& relative_path) const
    {
        auto revision = Strings::format("%s:%s", hash, relative_path.generic_u8string());
        Command git_rev_parse = git_cmd_builder(m_pimpl->m_registries_dot_git_dir, m_pimpl->m_registries_work_tree_dir)
                                    .string_arg("rev-parse")
                                    .string_arg(revision);

        return flatten_out(cmd_execute_and_capture_output(git_rev_parse), Tools::GIT).map([](std::string&& output) {
            return Strings::trim(std::move(output));
        });
    }
    ExpectedS<Path> VcpkgPaths::git_checkout_object_from_remote_registry(StringView object) const
    {
        auto& fs = get_filesystem();
        fs.create_directories(m_pimpl->m_registries_git_trees, VCPKG_LINE_INFO);

        auto git_tree_final = m_pimpl->m_registries_git_trees / object;
        if (fs.exists(git_tree_final, IgnoreErrors{}))
        {
            return git_tree_final;
        }

        auto pid = get_process_id();

        Path git_tree_temp = Strings::format("%s.tmp%ld", git_tree_final, pid);
        Path git_tree_temp_tar = Strings::format("%s.tmp%ld.tar", git_tree_final, pid);
        fs.remove_all(git_tree_temp, VCPKG_LINE_INFO);
        fs.create_directory(git_tree_temp, VCPKG_LINE_INFO);

        const auto& dot_git_dir = m_pimpl->m_registries_dot_git_dir;
        Command git_archive = git_cmd_builder(dot_git_dir, m_pimpl->m_registries_work_tree_dir)
                                  .string_arg("archive")
                                  .string_arg("--format")
                                  .string_arg("tar")
                                  .string_arg(object)
                                  .string_arg("--output")
                                  .string_arg(git_tree_temp_tar);
        auto maybe_git_archive_output = flatten(cmd_execute_and_capture_output(git_archive), Tools::GIT);
        if (!maybe_git_archive_output)
        {
            return {
                Strings::format("git archive failed with message:\n%s", std::move(maybe_git_archive_output).error()),
                expected_right_tag};
        }

        extract_tar_cmake(get_tool_exe(Tools::CMAKE, stdout_sink), git_tree_temp_tar, git_tree_temp);
        // Attempt to remove temporary files, though non-critical.
        fs.remove(git_tree_temp_tar, IgnoreErrors{});

        std::error_code ec;
        fs.rename_with_retry(git_tree_temp, git_tree_final, ec);
        if (fs.exists(git_tree_final, IgnoreErrors{}))
        {
            return git_tree_final;
        }

        if (ec)
        {
            return {Strings::format("rename to %s failed with message:\n%s", git_tree_final, ec.message()),
                    expected_right_tag};
        }
        else
        {
            return {"Unknown error", expected_right_tag};
        }
    }

    Optional<const ManifestAndPath&> VcpkgPaths::get_manifest() const
    {
        if (auto p = m_pimpl->m_manifest_doc.get())
        {
            return *p;
        }
        return nullopt;
    }

    const ConfigurationAndSource& VcpkgPaths::get_configuration() const { return m_pimpl->m_config; }

    const RegistrySet& VcpkgPaths::get_registry_set() const
    {
        Checks::check_exit(VCPKG_LINE_INFO, m_pimpl->m_registry_set != nullptr);
        return *m_pimpl->m_registry_set;
    }
    const DownloadManager& VcpkgPaths::get_download_manager() const { return *m_pimpl->m_download_manager; }

#if defined(_WIN32)
    static const ToolsetsInformation& get_all_toolsets(details::VcpkgPathsImpl& impl, const Filesystem& fs)
    {
        return impl.toolsets.get_lazy(
            [&fs]() -> ToolsetsInformation { return VisualStudio::find_toolset_instances_preferred_first(fs); });
    }

    static bool toolset_matches_full_version(const Toolset& t, StringView fv)
    {
        // User specification can be a prefix. Example:
        // fv = "14.25", t.full_version = "14.25.28610"
        if (!Strings::starts_with(t.full_version, fv))
        {
            return false;
        }
        return fv.size() == t.full_version.size() || t.full_version[fv.size()] == '.';
    }
#endif

    const Toolset& VcpkgPaths::get_toolset(const PreBuildInfo& prebuildinfo) const
    {
        if (!prebuildinfo.using_vcvars())
        {
            static Toolset external_toolset = []() -> Toolset {
                Toolset ret;
                ret.dumpbin.clear();
                ret.supported_architectures = {ToolsetArchOption{"", get_host_processor(), get_host_processor()}};
                ret.vcvarsall.clear();
                ret.vcvarsall_options = {};
                ret.version = "external";
                ret.visual_studio_root_path.clear();
                return ret;
            }();
            return external_toolset;
        }

#if !defined(WIN32)
        Checks::msg_exit_with_error(VCPKG_LINE_INFO, msgErrorVcvarsUnsupported, msg::triplet = prebuildinfo.triplet);
#else
        const auto& toolsets_info = get_all_toolsets(*m_pimpl, get_filesystem());
        View<Toolset> vs_toolsets = toolsets_info.toolsets;

        const auto tsv = prebuildinfo.platform_toolset.get();
        const auto tsvf = prebuildinfo.platform_toolset_version.get();
        auto vsp = prebuildinfo.visual_studio_path.get();
        if (!vsp && !m_pimpl->m_default_vs_path.empty())
        {
            vsp = &m_pimpl->m_default_vs_path;
        }

        auto candidate = Util::find_if(vs_toolsets, [&](const Toolset& t) {
            return (!tsv || *tsv == t.version) && (!vsp || *vsp == t.visual_studio_root_path) &&
                   (!tsvf || toolset_matches_full_version(t, *tsvf));
        });
        if (candidate == vs_toolsets.end())
        {
            auto error_message = msg::format(msgErrorNoVSInstance, msg::triplet = prebuildinfo.triplet);
            if (vsp)
            {
                error_message.append_raw('\n').append_indent().append(msgErrorNoVSInstanceAt, msg::path = *vsp);
            }
            if (tsv)
            {
                error_message.append_raw('\n').append_indent().append(msgErrorNoVSInstanceVersion, msg::version = *tsv);
            }
            if (tsvf)
            {
                error_message.append_raw('\n').append_indent().append(msgErrorNoVSInstanceFullVersion,
                                                                      msg::version = *tsvf);
            }

            error_message.append_raw('\n').append(toolsets_info.get_localized_debug_info());
            Checks::msg_exit_with_error(VCPKG_LINE_INFO, error_message);
        }
        return *candidate;
#endif
    }

    const Environment& VcpkgPaths::get_action_env(const AbiInfo& abi_info) const
    {
        return m_pimpl->m_env_cache.get_action_env(*this, abi_info);
    }

    const std::string& VcpkgPaths::get_triplet_info(const AbiInfo& abi_info) const
    {
        return m_pimpl->m_env_cache.get_triplet_info(*this, abi_info);
    }

    const CompilerInfo& VcpkgPaths::get_compiler_info(const AbiInfo& abi_info) const
    {
        return m_pimpl->m_env_cache.get_compiler_info(*this, abi_info);
    }

    Filesystem& VcpkgPaths::get_filesystem() const { return m_pimpl->m_fs; }

    bool VcpkgPaths::use_git_default_registry() const { return m_pimpl->m_bundle.m_usegitregistry; }

    const Path& VcpkgPaths::artifacts() const { return m_pimpl->m_artifacts_dir; }
    const Path& VcpkgPaths::registries_cache() const { return m_pimpl->m_registries_cache; }

    const FeatureFlagSettings& VcpkgPaths::get_feature_flags() const { return m_pimpl->m_ff_settings; }

    VcpkgPaths::~VcpkgPaths() = default;
}<|MERGE_RESOLUTION|>--- conflicted
+++ resolved
@@ -197,19 +197,10 @@
                 get_global_metrics_collector().track_define(DefineMetric::ManifestBaseline);
                 if (!is_git_commit_sha(*p_baseline))
                 {
-<<<<<<< HEAD
                     get_global_metrics_collector().track_define(DefineMetric::VersioningErrorBaseline);
-                    Checks::exit_maybe_upgrade(VCPKG_LINE_INFO,
-                                               "Error: the top-level builtin-baseline%s was not a valid commit sha: "
-                                               "expected 40 hexadecimal characters.\n%s\n",
-                                               Strings::concat(" (", *p_baseline, ')'),
-                                               paths.get_current_git_sha_baseline_message());
-=======
-                    LockGuardPtr<Metrics>(g_metrics)->track_define_property(DefineMetric::VersioningErrorBaseline);
                     Checks::msg_exit_maybe_upgrade(VCPKG_LINE_INFO,
                                                    msg::format(msgInvalidBuiltInBaseline, msg::value = *p_baseline)
                                                        .append_raw(paths.get_current_git_sha_baseline_message()));
->>>>>>> 02b95bfd
                 }
 
                 if (ret.config.default_reg)
