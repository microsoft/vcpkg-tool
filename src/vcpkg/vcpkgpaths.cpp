#include <vcpkg/base/downloads.h>
#include <vcpkg/base/expected.h>
#include <vcpkg/base/files.h>
#include <vcpkg/base/git.h>
#include <vcpkg/base/hash.h>
#include <vcpkg/base/jsonreader.h>
#include <vcpkg/base/messages.h>
#include <vcpkg/base/system.debug.h>
#include <vcpkg/base/system.print.h>
#include <vcpkg/base/system.process.h>
#include <vcpkg/base/util.h>

#include <vcpkg/archives.h>
#include <vcpkg/binarycaching.h>
#include <vcpkg/binaryparagraph.h>
#include <vcpkg/build.h>
#include <vcpkg/commands.h>
#include <vcpkg/commands.version.h>
#include <vcpkg/configuration.h>
#include <vcpkg/documentation.h>
#include <vcpkg/globalstate.h>
#include <vcpkg/installedpaths.h>
#include <vcpkg/metrics.h>
#include <vcpkg/packagespec.h>
#include <vcpkg/registries.h>
#include <vcpkg/sourceparagraph.h>
#include <vcpkg/tools.h>
#include <vcpkg/vcpkgcmdarguments.h>
#include <vcpkg/vcpkgpaths.h>
#include <vcpkg/visualstudio.h>

namespace
{
    using namespace vcpkg;

    static Path process_input_directory_impl(
        Filesystem& filesystem, const Path& root, std::string* option, StringLiteral name, LineInfo li)
    {
        if (option)
        {
            return filesystem.almost_canonical(*option, li);
        }
        else
        {
            return root / name;
        }
    }

    static Path process_input_directory(
        Filesystem& filesystem, const Path& root, std::string* option, StringLiteral name, LineInfo li)
    {
        auto result = process_input_directory_impl(filesystem, root, option, name, li);
        Debug::print("Using ", name, "-root: ", result, '\n');
        return result;
    }

    static Path process_output_directory(Filesystem& fs, const std::string* option, const Path& default_path)
    {
        return fs.almost_canonical(option ? Path(*option) : default_path, VCPKG_LINE_INFO);
    }
} // unnamed namespace

namespace vcpkg
{
    static ManifestAndPath load_manifest(const Filesystem& fs, const Path& manifest_dir)
    {
        std::error_code ec;
        auto manifest_path = manifest_dir / "vcpkg.json";
        auto manifest_opt = Json::parse_file(fs, manifest_path, ec);
        if (ec)
        {
            Checks::exit_maybe_upgrade(
                VCPKG_LINE_INFO, "Failed to load manifest from directory %s: %s", manifest_dir, ec.message());
        }

        if (!manifest_opt)
        {
            Checks::exit_maybe_upgrade(VCPKG_LINE_INFO,
                                       "Failed to parse manifest at %s:\n%s",
                                       manifest_path,
                                       manifest_opt.error()->to_string());
        }
        auto manifest_value = std::move(manifest_opt).value_or_exit(VCPKG_LINE_INFO);

        if (!manifest_value.first.is_object())
        {
            print2(Color::error,
                   "Failed to parse manifest at ",
                   manifest_path,
                   ": Manifest files must have a top-level object\n");
            Checks::exit_fail(VCPKG_LINE_INFO);
        }
        return {std::move(manifest_value.first.object(VCPKG_LINE_INFO)), std::move(manifest_path)};
    }

    static Optional<ManifestConfiguration> config_from_manifest(const Path& manifest_path,
                                                                const Optional<ManifestAndPath>& manifest_doc)
    {
        if (auto manifest = manifest_doc.get())
        {
            return parse_manifest_configuration(manifest_path, manifest->manifest).value_or_exit(VCPKG_LINE_INFO);
        }
        return nullopt;
    }

    static Optional<Configuration> config_from_json(const Path& config_path, const Filesystem& fs)
    {
        if (!fs.exists(config_path, VCPKG_LINE_INFO))
        {
            return nullopt;
        }

        auto parsed_config = Json::parse_file(VCPKG_LINE_INFO, fs, config_path);
        if (!parsed_config.first.is_object())
        {
            print2(
                Color::error, "Failed to parse ", config_path, ": configuration files must have a top-level object\n");
            msg::println(Color::error, msg::msgSeeURL, msg::url = docs::registries_url);
            Checks::exit_fail(VCPKG_LINE_INFO);
        }
        const auto& obj = parsed_config.first.object(VCPKG_LINE_INFO);

        Json::Reader reader;
        auto parsed_config_opt = reader.visit(obj, get_configuration_deserializer());
        if (!reader.errors().empty())
        {
            print2(Color::error, "Error: while parsing ", config_path, "\n");
            for (auto&& msg : reader.errors())
                print2("    ", msg, '\n');

            print2("See ", docs::registries_url, " for more information.\n");
            Checks::exit_fail(VCPKG_LINE_INFO);
        }

        return parsed_config_opt;
    }

    static ConfigurationAndSource merge_validate_configs(Optional<ManifestConfiguration>&& manifest_data,
                                                         const Path& manifest_dir,
                                                         Optional<Configuration>&& config_data,
                                                         const Path& config_dir,
                                                         const VcpkgPaths& paths)
    {
        ConfigurationAndSource ret;

        if (auto manifest = manifest_data.get())
        {
            if (auto config = manifest->config.get())
            {
                print2(Color::warning,
                       "Embedding `vcpkg-configuration` in a manifest file is an EXPERIMENTAL feature.\n");

                if (manifest->builtin_baseline && config->default_reg)
                {
                    print2(Color::error,
                           "Error: Specifying vcpkg-configuration.default-registry in a manifest file conflicts with "
                           "builtin-baseline.\nPlease remove one of these conflicting settings.\n");
                    Checks::exit_fail(VCPKG_LINE_INFO);
                }

                config->validate_as_active();

                if (config_data.has_value())
                {
                    print2(Color::error,
                           "Ambiguous vcpkg configuration provided by both manifest and configuration file.\n"
                           "-- Delete configuration file \"",
                           config_dir / "vcpkg-configuration.json",
                           "\"\n"
                           "-- Or remove \"vcpkg-configuration\" from the manifest file \"",
                           manifest_dir / "vcpkg.json",
                           "\".");
                    Checks::exit_fail(VCPKG_LINE_INFO);
                }

                ret = ConfigurationAndSource{std::move(*config), config_dir, ConfigurationSource::ManifestFile};
            }
        }

        if (auto config = config_data.get())
        {
            config->validate_as_active();

            ret = ConfigurationAndSource{std::move(*config), config_dir, ConfigurationSource::VcpkgConfigurationFile};
        }

        if (auto manifest = manifest_data.get())
        {
            if (auto p_baseline = manifest->builtin_baseline.get())
            {
                LockGuardPtr<Metrics>(g_metrics)->track_define_property(DefineMetric::ManifestBaseline);
                if (!is_git_commit_sha(*p_baseline))
                {
                    LockGuardPtr<Metrics>(g_metrics)->track_define_property(DefineMetric::VersioningErrorBaseline);
                    Checks::exit_maybe_upgrade(VCPKG_LINE_INFO,
<<<<<<< HEAD
                                               "Error: the top-level builtin-baseline (%s) was not a valid commit sha: "
                                               "expected 40 lowercase hexadecimal characters.\n%s\n",
                                               *p_baseline,
                                               RegistrySet::get_baseline_suggestion(paths));
=======
                                               "Error: the top-level builtin-baseline%s was not a valid commit sha: "
                                               "expected 40 hexadecimal characters.\n%s\n",
                                               Strings::concat(" (", *p_baseline, ')'),
                                               paths.get_current_git_sha_baseline_message());
>>>>>>> 4bc93c8f
                }

                if (ret.config.default_reg)
                {
                    print2(Color::warning,
                           "warning: attempting to set builtin-baseline in vcpkg.json while overriding the "
                           "default-registry in vcpkg-configuration.json.\n    The default-registry from "
                           "vcpkg-configuration.json will be used.");
                }
                else
                {
                    auto& default_reg = ret.config.default_reg.emplace();
                    default_reg.kind = "builtin";
                    default_reg.baseline = std::move(*p_baseline);
                }
            }
        }

        return ret;
    }

    namespace details
    {
        struct BundleSettings
        {
            bool m_readonly = false;
            bool m_usegitregistry = false;
            Optional<std::string> m_embedded_git_sha;
        };

        static details::BundleSettings load_bundle_file(const Filesystem& fs, const Path& root)
        {
            details::BundleSettings ret;
            const auto vcpkg_bundle_file = root / "vcpkg-bundle.json";
            std::error_code ec;
            auto bundle_file = fs.read_contents(vcpkg_bundle_file, ec);
            if (!ec)
            {
                auto maybe_bundle_doc = Json::parse(bundle_file, bundle_file);
                if (auto bundle_doc = maybe_bundle_doc.get())
                {
                    const auto& first_object = bundle_doc->first.object(VCPKG_LINE_INFO);
                    if (auto v = first_object.get("readonly"))
                    {
                        ret.m_readonly = v->boolean(VCPKG_LINE_INFO);
                    }

                    if (auto v = first_object.get("usegitregistry"))
                    {
                        ret.m_usegitregistry = v->boolean(VCPKG_LINE_INFO);
                    }

                    if (auto v = first_object.get("embeddedsha"))
                    {
                        ret.m_embedded_git_sha = v->string(VCPKG_LINE_INFO).to_string();
                    }
                }
                else
                {
                    Checks::exit_with_message(VCPKG_LINE_INFO,
                                              "Error: Invalid bundle definition.\n%s\n",
                                              maybe_bundle_doc.error()->to_string());
                }
            }
            return ret;
        }

        static Optional<Path> maybe_get_tmp_path(const Filesystem& fs,
                                                 const details::BundleSettings& bundle,
                                                 const Optional<InstalledPaths>& installed,
                                                 const Path& root,
                                                 const std::string* arg_path,
                                                 StringLiteral root_subpath,
                                                 StringLiteral readonly_subpath,
                                                 LineInfo li)
        {
            if (arg_path)
            {
                return fs.almost_canonical(*arg_path, li);
            }
            else if (bundle.m_readonly)
            {
                if (auto i = installed.get())
                {
                    return fs.almost_canonical(i->vcpkg_dir() / readonly_subpath, li);
                }
                else
                {
                    return nullopt;
                }
            }
            else
            {
                return fs.almost_canonical(root / root_subpath, li);
            }
        }

        static Path compute_manifest_dir(const Filesystem& fs, const VcpkgCmdArguments& args, const Path& original_cwd)
        {
            if (args.manifests_enabled())
            {
                if (args.manifest_root_dir)
                {
                    return fs.almost_canonical(*args.manifest_root_dir, VCPKG_LINE_INFO);
                }
                else
                {
                    return fs.find_file_recursively_up(original_cwd, "vcpkg.json", VCPKG_LINE_INFO);
                }
            }
            return {};
        }

        // This structure holds members for VcpkgPathsImpl that don't require explicit initialization/destruction
        struct VcpkgPathsImplStage0
        {
            Lazy<std::vector<VcpkgPaths::TripletFile>> available_triplets;
            Lazy<ToolsetsInformation> toolsets;
            Lazy<std::map<std::string, std::string>> cmake_script_hashes;
            Lazy<std::string> ports_cmake_hash;
            Lazy<std::unique_ptr<IGit>> m_git_impl;
            Cache<Triplet, Path> m_triplets_cache;
            Optional<LockFile> m_installed_lock;
        };

        static Path compute_registries_cache_root(const Filesystem& fs, const VcpkgCmdArguments& args)
        {
            Path ret;
            if (args.registries_cache_dir)
            {
                LockGuardPtr<Metrics>(g_metrics)->track_define_property(DefineMetric::X_VcpkgRegistriesCache);
                ret = *args.registries_cache_dir;
                const auto status = get_real_filesystem().status(ret, VCPKG_LINE_INFO);
                if (!vcpkg::exists(status))
                {
                    Checks::exit_with_message(VCPKG_LINE_INFO,
                                              "Path to X_VCPKG_REGISTRIES_CACHE does not exist: " + ret.native());
                }

                if (!vcpkg::is_directory(status))
                {
                    Checks::exit_with_message(
                        VCPKG_LINE_INFO,
                        "Value of environment variable X_VCPKG_REGISTRIES_CACHE is not a directory: " + ret.native());
                }

                if (!ret.is_absolute())
                {
                    Checks::exit_with_message(
                        VCPKG_LINE_INFO,
                        "Value of environment variable X_VCPKG_REGISTRIES_CACHE is not absolute: " + ret.native());
                }
            }
            else
            {
                ret = get_platform_cache_home().value_or_exit(VCPKG_LINE_INFO) / "vcpkg" / "registries";
            }

            return fs.almost_canonical(ret, VCPKG_LINE_INFO);
        }

        // This structure holds members that
        // 1. Do not have any inter-member dependencies
        // 2. Are const (and therefore initialized in the initializer list)
        struct VcpkgPathsImplStage1 : VcpkgPathsImplStage0
        {
            VcpkgPathsImplStage1(Filesystem& fs,
                                 const VcpkgCmdArguments& args,
                                 const Path& root,
                                 const Path& original_cwd)
                : m_fs(fs)
                , m_ff_settings(args.feature_flag_settings())
<<<<<<< HEAD
                , m_reg_cache_root(default_registries_cache_path().value_or_exit(VCPKG_LINE_INFO))
=======
>>>>>>> 4bc93c8f
                , m_manifest_dir(compute_manifest_dir(fs, args, original_cwd))
                , m_bundle(load_bundle_file(fs, root))
                , m_download_manager(std::make_shared<DownloadManager>(
                      parse_download_configuration(args.asset_sources_template()).value_or_exit(VCPKG_LINE_INFO)))
                , m_builtin_ports(process_output_directory(fs, args.builtin_ports_root_dir.get(), root / "ports"))
                , m_default_vs_path(args.default_visual_studio_path
                                        ? fs.almost_canonical(*args.default_visual_studio_path, VCPKG_LINE_INFO)
                                        : Path{})
                , scripts(process_input_directory(fs, root, args.scripts_root_dir.get(), "scripts", VCPKG_LINE_INFO))
                , m_registries_cache(compute_registries_cache_root(fs, args))
            {
                Debug::print("Bundle config: readonly=",
                             m_bundle.m_readonly,
                             ", usegitregistry=",
                             m_bundle.m_usegitregistry,
                             ", embeddedsha=",
                             m_bundle.m_embedded_git_sha.value_or("nullopt"),
                             "\n");

                Debug::print("Using builtin-ports: ", m_builtin_ports, '\n');
            }

            Filesystem& m_fs;
            const FeatureFlagSettings m_ff_settings;
<<<<<<< HEAD
            const Path m_reg_cache_root;
=======
>>>>>>> 4bc93c8f
            const Path m_manifest_dir;
            const BundleSettings m_bundle;
            const std::shared_ptr<const DownloadManager> m_download_manager;
            const Path m_builtin_ports;
            const Path m_default_vs_path;
            const Path scripts;
            const Path m_registries_cache;
        };

        static Optional<InstalledPaths> compute_installed(Filesystem& fs,
                                                          const VcpkgCmdArguments& args,
                                                          const Path& root,
                                                          const Path& manifest_dir,
                                                          const BundleSettings& bundle)
        {
            if (manifest_dir.empty())
            {
                if (!bundle.m_readonly)
                {
                    return InstalledPaths{
                        process_output_directory(fs, args.install_root_dir.get(), root / "installed")};
                }
            }
            else
            {
                return InstalledPaths{
                    process_output_directory(fs, args.install_root_dir.get(), manifest_dir / "vcpkg_installed")};
            }
            return nullopt;
        }

        static Path compute_downloads_root(const Filesystem& fs,
                                           const VcpkgCmdArguments& args,
                                           const Path& root,
                                           const details::BundleSettings& bundle)
        {
            Path ret;
            if (args.downloads_root_dir)
            {
                ret = *args.downloads_root_dir;
            }
            else if (bundle.m_readonly)
            {
                ret = get_platform_cache_home().value_or_exit(VCPKG_LINE_INFO) / "vcpkg" / "downloads";
            }
            else
            {
                ret = root / "downloads";
            }

            return fs.almost_canonical(ret, VCPKG_LINE_INFO);
        }

        struct VcpkgPathsImpl : VcpkgPathsImplStage1
        {
            VcpkgPathsImpl(Filesystem& fs, const VcpkgCmdArguments& args, const Path& root, const Path& original_cwd)
                : VcpkgPathsImplStage1(fs, args, root, original_cwd)
                , m_config_dir(m_manifest_dir.empty() ? root : m_manifest_dir)
                , m_has_configuration_file(fs.exists(m_config_dir / "vcpkg-configuration.json", VCPKG_LINE_INFO))
                , m_manifest_path(m_manifest_dir.empty() ? Path{} : m_manifest_dir / "vcpkg.json")
<<<<<<< HEAD
=======
                , m_registries_work_tree_dir(m_registries_cache / "git")
                , m_registries_dot_git_dir(m_registries_cache / "git" / ".git")
                , m_registries_git_trees(m_registries_cache / "git-trees")
>>>>>>> 4bc93c8f
                , downloads(compute_downloads_root(fs, args, root, m_bundle))
                , tools(downloads / "tools")
                , m_installed(compute_installed(fs, args, root, m_manifest_dir, m_bundle))
                , buildtrees(maybe_get_tmp_path(fs,
                                                m_bundle,
                                                m_installed,
                                                root,
                                                args.buildtrees_root_dir.get(),
                                                "buildtrees",
                                                "blds",
                                                VCPKG_LINE_INFO))
                , packages(maybe_get_tmp_path(fs,
                                              m_bundle,
                                              m_installed,
                                              root,
                                              args.packages_root_dir.get(),
                                              "packages",
                                              "pkgs",
                                              VCPKG_LINE_INFO))
                , m_tool_cache(get_tool_cache(fs,
                                              m_download_manager,
                                              downloads,
                                              scripts / "vcpkgTools.xml",
                                              tools,
                                              args.exact_abi_tools_versions.value_or(false) ? RequireExactVersions::YES
                                                                                            : RequireExactVersions::NO))
                , m_env_cache(m_ff_settings.compiler_tracking)
                , triplets_dirs(
                      Util::fmap(args.overlay_triplets,
                                 [&fs](const std::string& p) { return fs.almost_canonical(p, VCPKG_LINE_INFO); }))
                , m_artifacts_dir(downloads / "artifacts")
            {
                if (auto i = m_installed.get())
                {
                    Debug::print("Using installed-root: ", i->root(), '\n');
                }
                Debug::print("Using buildtrees-root: ", buildtrees.value_or("nullopt"), '\n');
                Debug::print("Using packages-root: ", packages.value_or("nullopt"), '\n');

                if (!m_manifest_dir.empty())
                {
                    Debug::print("Using manifest-root: ", m_manifest_dir, '\n');

                    std::error_code ec;
                    const auto vcpkg_root_file = root / ".vcpkg-root";
                    if (args.wait_for_lock.value_or(false))
                    {
                        file_lock_handle = fs.take_exclusive_file_lock(vcpkg_root_file, ec);
                    }
                    else
                    {
                        file_lock_handle = fs.try_take_exclusive_file_lock(vcpkg_root_file, ec);
                    }

                    if (ec)
                    {
                        bool is_already_locked = ec == std::errc::device_or_resource_busy;
                        bool allow_errors = args.ignore_lock_failures.value_or(false);
                        if (is_already_locked || !allow_errors)
                        {
                            vcpkg::printf(Color::error, "Failed to take the filesystem lock on %s:\n", vcpkg_root_file);
                            vcpkg::printf(Color::error, "    %s\n", ec.message());
                            Checks::exit_fail(VCPKG_LINE_INFO);
                        }
                    }

                    m_manifest_doc = load_manifest(fs, m_manifest_dir);
                }
            }

            const Path m_config_dir;
            const bool m_has_configuration_file;
            const Path m_manifest_path;
            const Path downloads;
            const Path tools;
            const Optional<InstalledPaths> m_installed;
            const Optional<Path> buildtrees;
            const Optional<Path> packages;
            const std::unique_ptr<ToolCache> m_tool_cache;
            EnvCache m_env_cache;
            std::vector<Path> triplets_dirs;
            const Path m_artifacts_dir;

            std::unique_ptr<IExclusiveFileLock> file_lock_handle;

            Optional<ManifestAndPath> m_manifest_doc;
            ConfigurationAndSource m_config;
            std::unique_ptr<RegistrySet> m_registry_set;
        };
    }

    const InstalledPaths& VcpkgPaths::installed() const
    {
        if (auto i = m_pimpl->m_installed.get())
        {
            return *i;
        }

        Checks::msg_exit_with_error(VCPKG_LINE_INFO, msgVcpkgDisallowedClassicMode);
    }

    const Path& VcpkgPaths::buildtrees() const
    {
        if (auto i = m_pimpl->buildtrees.get())
        {
            return *i;
        }
        msg::println(Color::error, msgVcpkgDisallowedClassicMode);
        Checks::exit_fail(VCPKG_LINE_INFO);
    }

    const Path& VcpkgPaths::packages() const
    {
        if (auto i = m_pimpl->packages.get())
        {
            return *i;
        }
        msg::println(Color::error, msgVcpkgDisallowedClassicMode);
        Checks::exit_fail(VCPKG_LINE_INFO);
    }
    const Path& VcpkgPaths::builtin_ports_directory() const { return m_pimpl->m_builtin_ports; }

    const Optional<InstalledPaths>& VcpkgPaths::maybe_installed() const { return m_pimpl->m_installed; }
    const Optional<Path>& VcpkgPaths::maybe_buildtrees() const { return m_pimpl->buildtrees; }
    const Optional<Path>& VcpkgPaths::maybe_packages() const { return m_pimpl->packages; }

    // Guaranteed to return non-empty
    static Path determine_root(const Filesystem& fs, const Path& original_cwd, const VcpkgCmdArguments& args)
    {
        Path ret;
        if (args.vcpkg_root_dir)
        {
            ret = fs.almost_canonical(*args.vcpkg_root_dir, VCPKG_LINE_INFO);
        }
        else
        {
            ret = fs.find_file_recursively_up(original_cwd, ".vcpkg-root", VCPKG_LINE_INFO);
            if (ret.empty())
            {
                ret =
                    fs.find_file_recursively_up(fs.almost_canonical(get_exe_path_of_current_process(), VCPKG_LINE_INFO),
                                                ".vcpkg-root",
                                                VCPKG_LINE_INFO);
            }
        }

        if (ret.empty())
        {
            Checks::msg_exit_with_error(VCPKG_LINE_INFO, msgErrorMissingVcpkgRoot);
        }

        return ret;
    }

    static Path preferred_current_path(const Filesystem& fs)
    {
#if defined(_WIN32)
        return vcpkg::win32_fix_path_case(fs.current_path(VCPKG_LINE_INFO));
#else
        return fs.current_path(VCPKG_LINE_INFO);
#endif
    }

    VcpkgPaths::VcpkgPaths(Filesystem& filesystem, const VcpkgCmdArguments& args)
        : original_cwd(preferred_current_path(filesystem))
        , root(determine_root(filesystem, original_cwd, args))
        // this is used during the initialization of the below public members
        , m_pimpl(std::make_unique<details::VcpkgPathsImpl>(filesystem, args, root, original_cwd))
        , scripts(m_pimpl->scripts)
        , downloads(m_pimpl->downloads)
        , tools(m_pimpl->tools)
        , builtin_registry_versions(
              process_output_directory(filesystem, args.builtin_registry_versions_dir.get(), root / "versions"))
        , prefab(root / "prefab")
        , buildsystems(scripts / "buildsystems")
        , buildsystems_msbuild_targets(buildsystems / "msbuild" / "vcpkg.targets")
        , buildsystems_msbuild_props(buildsystems / "msbuild" / "vcpkg.props")
        , ports_cmake(filesystem.almost_canonical(scripts / "ports.cmake", VCPKG_LINE_INFO))
        , triplets(filesystem.almost_canonical(root / "triplets", VCPKG_LINE_INFO))
        , community_triplets(filesystem.almost_canonical(triplets / "community", VCPKG_LINE_INFO))
    {
        Debug::print("Using vcpkg-root: ", root, '\n');
        Debug::print("Using scripts-root: ", scripts, '\n');
        Debug::print("Using builtin-registry: ", builtin_registry_versions, '\n');
        Debug::print("Using downloads-root: ", downloads, '\n');

        m_pimpl->triplets_dirs.emplace_back(triplets);
        m_pimpl->triplets_dirs.emplace_back(community_triplets);

        {
            auto maybe_manifest_config = config_from_manifest(m_pimpl->m_manifest_path, m_pimpl->m_manifest_doc);
            auto maybe_config_json = config_from_json(m_pimpl->m_config_dir / "vcpkg-configuration.json", filesystem);

            m_pimpl->m_config = merge_validate_configs(std::move(maybe_manifest_config),
                                                       m_pimpl->m_manifest_dir,
                                                       std::move(maybe_config_json),
                                                       m_pimpl->m_config_dir,
                                                       *this);

            m_pimpl->m_registry_set = m_pimpl->m_config.instantiate_registry_set(*this);
        }

        // metrics from configuration
        {
            auto default_registry = m_pimpl->m_registry_set->default_registry();
            auto other_registries = m_pimpl->m_registry_set->registries();
            LockGuardPtr<Metrics> metrics(g_metrics);
            if (default_registry)
            {
                metrics->track_string_property(StringMetric::RegistriesDefaultRegistryKind,
                                               default_registry->kind().to_string());
            }
            else
            {
                metrics->track_string_property(StringMetric::RegistriesDefaultRegistryKind, "disabled");
            }

            if (other_registries.size() != 0)
            {
                std::vector<StringLiteral> registry_kinds;
                for (const auto& reg : other_registries)
                {
                    registry_kinds.push_back(reg.implementation().kind());
                }
                Util::sort_unique_erase(registry_kinds);
                metrics->track_string_property(StringMetric::RegistriesKindsUsed, Strings::join(",", registry_kinds));
            }
        }
    }

    Path VcpkgPaths::package_dir(const PackageSpec& spec) const { return this->packages() / spec.dir(); }
    Path VcpkgPaths::build_dir(const PackageSpec& spec) const { return this->buildtrees() / spec.name(); }
    Path VcpkgPaths::build_dir(StringView package_name) const { return this->buildtrees() / package_name.to_string(); }

    Path VcpkgPaths::build_info_file_path(const PackageSpec& spec) const
    {
        return this->package_dir(spec) / "BUILD_INFO";
    }

    Path VcpkgPaths::baselines_output() const { return buildtrees() / "versioning_" / "baselines"; }
    Path VcpkgPaths::versions_output() const { return buildtrees() / "versioning_" / "versions"; }

    Path InstalledPaths::listfile_path(const BinaryParagraph& pgh) const
    {
        return this->vcpkg_dir_info() / (pgh.fullstem() + ".list");
    }

    bool VcpkgPaths::is_valid_triplet(Triplet t) const
    {
        const auto it = Util::find_if(this->get_available_triplets(), [&](auto&& available_triplet) {
            return t.canonical_name() == available_triplet.name;
        });
        return it != this->get_available_triplets().cend();
    }

    const std::vector<std::string> VcpkgPaths::get_available_triplets_names() const
    {
        return vcpkg::Util::fmap(this->get_available_triplets(),
                                 [](auto&& triplet_file) -> std::string { return triplet_file.name; });
    }

    const std::vector<VcpkgPaths::TripletFile>& VcpkgPaths::get_available_triplets() const
    {
        return m_pimpl->available_triplets.get_lazy([this]() -> std::vector<TripletFile> {
            std::vector<TripletFile> output;
            Filesystem& fs = this->get_filesystem();
            for (auto&& triplets_dir : m_pimpl->triplets_dirs)
            {
                for (auto&& path : fs.get_regular_files_non_recursive(triplets_dir, VCPKG_LINE_INFO))
                {
                    if (Strings::case_insensitive_ascii_equals(path.extension(), ".cmake"))
                    {
                        output.emplace_back(TripletFile(path.stem(), triplets_dir));
                    }
                }
            }

            return output;
        });
    }

    const std::map<std::string, std::string>& VcpkgPaths::get_cmake_script_hashes() const
    {
        return m_pimpl->cmake_script_hashes.get_lazy([this]() -> std::map<std::string, std::string> {
            auto& fs = this->get_filesystem();
            std::map<std::string, std::string> helpers;
            auto files = fs.get_regular_files_non_recursive(this->scripts / "cmake", VCPKG_LINE_INFO);
            for (auto&& file : files)
            {
                if (file.filename() == ".DS_Store")
                {
                    continue;
                }
                helpers.emplace(file.stem().to_string(),
                                Hash::get_file_hash(fs, file, Hash::Algorithm::Sha256).value_or_exit(VCPKG_LINE_INFO));
            }
            return helpers;
        });
    }

    StringView VcpkgPaths::get_ports_cmake_hash() const
    {
        return m_pimpl->ports_cmake_hash.get_lazy([this]() -> std::string {
            return Hash::get_file_hash(get_filesystem(), ports_cmake, Hash::Algorithm::Sha256)
                .value_or_exit(VCPKG_LINE_INFO);
        });
    }

    static LockFile::LockDataType lockdata_from_json_object(const Json::Object& obj)
    {
        LockFile::LockDataType ret;
        for (auto&& repo_to_ref_info_value : obj)
        {
            auto repo = repo_to_ref_info_value.first;
            const auto& ref_info_value = repo_to_ref_info_value.second;

            if (!ref_info_value.is_object())
            {
                Debug::print("Lockfile value for key '", repo, "' was not an object\n");
                return ret;
            }

            for (auto&& reference_to_commit : ref_info_value.object(VCPKG_LINE_INFO))
            {
                auto reference = reference_to_commit.first;
                const auto& commit = reference_to_commit.second;

                if (!commit.is_string())
                {
                    Debug::print("Lockfile value for key '", reference, "' was not a string\n");
                    return ret;
                }
                auto sv = commit.string(VCPKG_LINE_INFO);
                if (!is_git_commit_sha(sv))
                {
                    Debug::print("Lockfile value for key '", reference, "' was not a git commit sha\n");
                    return ret;
                }
                ret.emplace(repo.to_string(), LockFile::EntryData{reference.to_string(), sv.to_string(), true});
            }
        }
        return ret;
    }

    static Json::Object lockdata_to_json_object(const LockFile::LockDataType& lockdata)
    {
        Json::Object obj;
        for (auto it = lockdata.begin(); it != lockdata.end();)
        {
            const auto& repo = it->first;
            auto repo_info_range = lockdata.equal_range(repo);

            Json::Object repo_info;
            for (auto repo_it = repo_info_range.first; repo_it != repo_info_range.second; ++repo_it)
            {
                repo_info.insert(repo_it->second.reference, Json::Value::string(repo_it->second.commit_id));
            }
            repo_info.sort_keys();
            obj.insert(repo, std::move(repo_info));
            it = repo_info_range.second;
        }

        return obj;
    }

    static LockFile load_lockfile(const Filesystem& fs, const Path& p)
    {
        LockFile ret;
        std::error_code ec;
        auto maybe_lock_contents = Json::parse_file(fs, p, ec);
        if (ec)
        {
            Debug::print("Failed to load lockfile: ", ec.message(), "\n");
            return ret;
        }
        else if (auto lock_contents = maybe_lock_contents.get())
        {
            auto& doc = lock_contents->first;
            if (!doc.is_object())
            {
                Debug::print("Lockfile was not an object\n");
                return ret;
            }

            ret.lockdata = lockdata_from_json_object(doc.object(VCPKG_LINE_INFO));

            return ret;
        }
        else
        {
            Debug::print("Failed to load lockfile:\n", maybe_lock_contents.error()->to_string());
            return ret;
        }
    }

    LockFile& VcpkgPaths::get_installed_lockfile() const
    {
        if (!m_pimpl->m_installed_lock.has_value())
        {
            m_pimpl->m_installed_lock = load_lockfile(get_filesystem(), installed().lockfile_path());
        }
        return *m_pimpl->m_installed_lock.get();
    }

    void VcpkgPaths::flush_lockfile() const
    {
        // If the lock file was not loaded, no need to flush it.
        if (!m_pimpl->m_installed_lock.has_value()) return;
        // lockfile was not modified, no need to write anything to disk.
        const auto& lockfile = *m_pimpl->m_installed_lock.get();
        if (!lockfile.modified) return;

        auto obj = lockdata_to_json_object(lockfile.lockdata);

        get_filesystem().write_rename_contents(
            installed().lockfile_path(), "vcpkg-lock.json.tmp", Json::stringify(obj), VCPKG_LINE_INFO);
    }

    const Path VcpkgPaths::get_triplet_file_path(Triplet triplet) const
    {
        return m_pimpl->m_triplets_cache.get_lazy(
            triplet, [&]() -> auto{
                for (const auto& triplet_dir : m_pimpl->triplets_dirs)
                {
                    auto path = triplet_dir / (triplet.canonical_name() + ".cmake");
                    if (this->get_filesystem().exists(path, IgnoreErrors{}))
                    {
                        return path;
                    }
                }

                Checks::exit_with_message(
                    VCPKG_LINE_INFO, "Error: Triplet file %s.cmake not found", triplet.canonical_name());
            });
    }

    const ToolCache& VcpkgPaths::get_tool_cache() const { return *m_pimpl->m_tool_cache; }
    const Path& VcpkgPaths::get_tool_exe(StringView tool, MessageSink& status_messages) const
    {
        return m_pimpl->m_tool_cache->get_tool_path(tool, status_messages);
    }
    const std::string& VcpkgPaths::get_tool_version(StringView tool, MessageSink& status_messages) const
    {
        return m_pimpl->m_tool_cache->get_tool_version(tool, status_messages);
    }

    const IGit& VcpkgPaths::get_git_impl(MessageSink& sink) const
    {
        return *m_pimpl->m_git_impl.get_lazy(
            [this, &sink]() { return make_git_from_exe(get_tool_exe(Tools::GIT, sink)); });
    }

    GitConfig VcpkgPaths::git_builtin_config() const
    {
        GitConfig conf;
        conf.git_dir = this->root / ".git";
        conf.git_work_tree = this->root;
        return conf;
    }

    const Path& VcpkgPaths::reg_cache_dir() const { return m_pimpl->m_reg_cache_root; }

    Optional<std::string> VcpkgPaths::git_embedded_sha() const { return m_pimpl->m_bundle.m_embedded_git_sha; }

    std::string VcpkgPaths::get_toolver_diagnostics() const
    {
        std::string ret;
        Strings::append(ret, "    vcpkg-tool version: ", Commands::Version::version, "\n");
        if (m_pimpl->m_bundle.m_readonly)
        {
            Strings::append(ret, "    vcpkg-readonly: true\n");
        }

        if (m_pimpl->m_bundle.m_readonly && m_pimpl->m_bundle.m_embedded_git_sha)
        {
            Strings::append(ret, "    vcpkg-scripts version: ", *m_pimpl->m_bundle.m_embedded_git_sha.get(), "\n");
        }
        else
        {
            auto pretty_commit = get_git_impl(stdout_sink).show_pretty_commit(git_builtin_config(), "HEAD");
            if (auto output = pretty_commit.get())
            {
                Strings::append(ret, "    vcpkg-scripts version: ", *output, "\n");
            }
            else
            {
                Strings::append(ret, "    vcpkg-scripts version: unknown\n");
            }
        }
        return ret;
    }

    Optional<const ManifestAndPath&> VcpkgPaths::get_manifest() const
    {
        if (auto p = m_pimpl->m_manifest_doc.get())
        {
            return *p;
        }
        return nullopt;
    }

    const ConfigurationAndSource& VcpkgPaths::get_configuration() const { return m_pimpl->m_config; }

    const RegistrySet& VcpkgPaths::get_registry_set() const
    {
        Checks::check_exit(VCPKG_LINE_INFO, m_pimpl->m_registry_set != nullptr);
        return *m_pimpl->m_registry_set;
    }
    const DownloadManager& VcpkgPaths::get_download_manager() const { return *m_pimpl->m_download_manager.get(); }

#if defined(_WIN32)
    static const ToolsetsInformation& get_all_toolsets(details::VcpkgPathsImpl& impl, const Filesystem& fs)
    {
        return impl.toolsets.get_lazy(
            [&fs]() -> ToolsetsInformation { return VisualStudio::find_toolset_instances_preferred_first(fs); });
    }

    static bool toolset_matches_full_version(const Toolset& t, StringView fv)
    {
        // User specification can be a prefix. Example:
        // fv = "14.25", t.full_version = "14.25.28610"
        if (!Strings::starts_with(t.full_version, fv))
        {
            return false;
        }
        return fv.size() == t.full_version.size() || t.full_version[fv.size()] == '.';
    }
#endif

    const Toolset& VcpkgPaths::get_toolset(const PreBuildInfo& prebuildinfo) const
    {
        if (!prebuildinfo.using_vcvars())
        {
            static Toolset external_toolset = []() -> Toolset {
                Toolset ret;
                ret.dumpbin.clear();
                ret.supported_architectures = {ToolsetArchOption{"", get_host_processor(), get_host_processor()}};
                ret.vcvarsall.clear();
                ret.vcvarsall_options = {};
                ret.version = "external";
                ret.visual_studio_root_path.clear();
                return ret;
            }();
            return external_toolset;
        }

#if !defined(WIN32)
        Checks::msg_exit_with_error(VCPKG_LINE_INFO, msgErrorVcvarsUnsupported, msg::triplet = prebuildinfo.triplet);
#else
        const auto& toolsets_info = get_all_toolsets(*m_pimpl, get_filesystem());
        View<Toolset> vs_toolsets = toolsets_info.toolsets;

        const auto tsv = prebuildinfo.platform_toolset.get();
        const auto tsvf = prebuildinfo.platform_toolset_version.get();
        auto vsp = prebuildinfo.visual_studio_path.get();
        if (!vsp && !m_pimpl->m_default_vs_path.empty())
        {
            vsp = &m_pimpl->m_default_vs_path;
        }

        auto candidate = Util::find_if(vs_toolsets, [&](const Toolset& t) {
            return (!tsv || *tsv == t.version) && (!vsp || *vsp == t.visual_studio_root_path) &&
                   (!tsvf || toolset_matches_full_version(t, *tsvf));
        });
        if (candidate == vs_toolsets.end())
        {
            auto error_message = msg::format(msgErrorNoVSInstance, msg::triplet = prebuildinfo.triplet);
            if (vsp)
            {
                error_message.append_raw('\n').append_indent().append(msgErrorNoVSInstanceAt, msg::path = *vsp);
            }
            if (tsv)
            {
                error_message.append_raw('\n').append_indent().append(msgErrorNoVSInstanceVersion, msg::version = *tsv);
            }
            if (tsvf)
            {
                error_message.append_raw('\n').append_indent().append(msgErrorNoVSInstanceFullVersion,
                                                                      msg::version = *tsvf);
            }

            error_message.append_raw('\n').append(toolsets_info.get_localized_debug_info());
            Checks::msg_exit_with_error(VCPKG_LINE_INFO, error_message);
        }
        return *candidate;
#endif
    }

    const Environment& VcpkgPaths::get_action_env(const AbiInfo& abi_info) const
    {
        return m_pimpl->m_env_cache.get_action_env(*this, abi_info);
    }

    const std::string& VcpkgPaths::get_triplet_info(const AbiInfo& abi_info) const
    {
        return m_pimpl->m_env_cache.get_triplet_info(*this, abi_info);
    }

    const CompilerInfo& VcpkgPaths::get_compiler_info(const AbiInfo& abi_info) const
    {
        return m_pimpl->m_env_cache.get_compiler_info(*this, abi_info);
    }

    Filesystem& VcpkgPaths::get_filesystem() const { return m_pimpl->m_fs; }

    bool VcpkgPaths::use_git_default_registry() const { return m_pimpl->m_bundle.m_usegitregistry; }

    const Path& VcpkgPaths::artifacts() const { return m_pimpl->m_artifacts_dir; }
    const Path& VcpkgPaths::registries_cache() const { return m_pimpl->m_registries_cache; }

    const FeatureFlagSettings& VcpkgPaths::get_feature_flags() const { return m_pimpl->m_ff_settings; }

    void VcpkgPaths::track_feature_flag_metrics() const
    {
        struct
        {
            StringView flag;
            bool enabled;
        } flags[] = {{VcpkgCmdArguments::MANIFEST_MODE_FEATURE, manifest_mode_enabled()}};

        LockGuardPtr<Metrics> metrics(g_metrics);
        for (const auto& flag : flags)
        {
            metrics->track_feature(flag.flag.to_string(), flag.enabled);
        }
    }

    VcpkgPaths::~VcpkgPaths() = default;
}<|MERGE_RESOLUTION|>--- conflicted
+++ resolved
@@ -193,17 +193,10 @@
                 {
                     LockGuardPtr<Metrics>(g_metrics)->track_define_property(DefineMetric::VersioningErrorBaseline);
                     Checks::exit_maybe_upgrade(VCPKG_LINE_INFO,
-<<<<<<< HEAD
                                                "Error: the top-level builtin-baseline (%s) was not a valid commit sha: "
                                                "expected 40 lowercase hexadecimal characters.\n%s\n",
                                                *p_baseline,
                                                RegistrySet::get_baseline_suggestion(paths));
-=======
-                                               "Error: the top-level builtin-baseline%s was not a valid commit sha: "
-                                               "expected 40 hexadecimal characters.\n%s\n",
-                                               Strings::concat(" (", *p_baseline, ')'),
-                                               paths.get_current_git_sha_baseline_message());
->>>>>>> 4bc93c8f
                 }
 
                 if (ret.config.default_reg)
@@ -376,10 +369,6 @@
                                  const Path& original_cwd)
                 : m_fs(fs)
                 , m_ff_settings(args.feature_flag_settings())
-<<<<<<< HEAD
-                , m_reg_cache_root(default_registries_cache_path().value_or_exit(VCPKG_LINE_INFO))
-=======
->>>>>>> 4bc93c8f
                 , m_manifest_dir(compute_manifest_dir(fs, args, original_cwd))
                 , m_bundle(load_bundle_file(fs, root))
                 , m_download_manager(std::make_shared<DownloadManager>(
@@ -404,10 +393,6 @@
 
             Filesystem& m_fs;
             const FeatureFlagSettings m_ff_settings;
-<<<<<<< HEAD
-            const Path m_reg_cache_root;
-=======
->>>>>>> 4bc93c8f
             const Path m_manifest_dir;
             const BundleSettings m_bundle;
             const std::shared_ptr<const DownloadManager> m_download_manager;
@@ -468,12 +453,6 @@
                 , m_config_dir(m_manifest_dir.empty() ? root : m_manifest_dir)
                 , m_has_configuration_file(fs.exists(m_config_dir / "vcpkg-configuration.json", VCPKG_LINE_INFO))
                 , m_manifest_path(m_manifest_dir.empty() ? Path{} : m_manifest_dir / "vcpkg.json")
-<<<<<<< HEAD
-=======
-                , m_registries_work_tree_dir(m_registries_cache / "git")
-                , m_registries_dot_git_dir(m_registries_cache / "git" / ".git")
-                , m_registries_git_trees(m_registries_cache / "git-trees")
->>>>>>> 4bc93c8f
                 , downloads(compute_downloads_root(fs, args, root, m_bundle))
                 , tools(downloads / "tools")
                 , m_installed(compute_installed(fs, args, root, m_manifest_dir, m_bundle))
@@ -934,8 +913,6 @@
         return conf;
     }
 
-    const Path& VcpkgPaths::reg_cache_dir() const { return m_pimpl->m_reg_cache_root; }
-
     Optional<std::string> VcpkgPaths::git_embedded_sha() const { return m_pimpl->m_bundle.m_embedded_git_sha; }
 
     std::string VcpkgPaths::get_toolver_diagnostics() const
