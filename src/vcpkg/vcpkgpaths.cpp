--- conflicted
+++ resolved
@@ -945,11 +945,7 @@
         return std::move(maybe_tree)
             .error()
             .append_raw(NotePrefix)
-<<<<<<< HEAD
             .append(msgWhileCheckingOutPortTreeIsh, msg::package_name = port_name, msg::git_tree_sha = git_tree);
-=======
-            .append(msgWhileCheckingOutPortTreeIsh, msg::package_name = port_name, msg::commit_sha = git_tree);
->>>>>>> 4afdf874
     }
 
     ExpectedL<std::string> VcpkgPaths::git_show(StringView treeish, const Path& dot_git_dir) const
@@ -1195,13 +1191,8 @@
         fs.rename_with_retry(git_tree_temp, destination, ec);
         if (ec)
         {
-<<<<<<< HEAD
-            return LocalizedString::from_raw(ErrorPrefix)
-                .append(format_filesystem_call_error(ec, "rename_with_retry", {git_tree_temp, destination}));
-=======
             return error_prefix().append(
                 format_filesystem_call_error(ec, "rename_with_retry", {git_tree_temp, destination}));
->>>>>>> 4afdf874
         }
 
         fs.remove(git_tree_index, IgnoreErrors{});
