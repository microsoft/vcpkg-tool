--- conflicted
+++ resolved
@@ -295,24 +295,13 @@
 
         static Path compute_manifest_dir(const Filesystem& fs, const VcpkgCmdArguments& args, const Path& original_cwd)
         {
-            if (args.manifest_root_dir)
-            {
-<<<<<<< HEAD
-                return fs.almost_canonical(*args.manifest_root_dir, VCPKG_LINE_INFO);
+            if (auto manifest_root_dir = args.manifest_root_dir.get())
+            {
+                return fs.almost_canonical(*manifest_root_dir, VCPKG_LINE_INFO);
             }
             else
             {
                 return fs.find_file_recursively_up(original_cwd, "vcpkg.json", VCPKG_LINE_INFO);
-=======
-                if (auto manifest_root_dir = args.manifest_root_dir.get())
-                {
-                    return fs.almost_canonical(*manifest_root_dir, VCPKG_LINE_INFO);
-                }
-                else
-                {
-                    return fs.find_file_recursively_up(original_cwd, "vcpkg.json", VCPKG_LINE_INFO);
-                }
->>>>>>> 3247920f
             }
         }
 
@@ -332,13 +321,8 @@
             Path ret;
             if (auto registries_cache_dir = args.registries_cache_dir.get())
             {
-<<<<<<< HEAD
                 get_global_metrics_collector().track_define(DefineMetric::X_VcpkgRegistriesCache);
-                ret = *args.registries_cache_dir;
-=======
-                LockGuardPtr<Metrics>(g_metrics)->track_define_property(DefineMetric::X_VcpkgRegistriesCache);
                 ret = *registries_cache_dir;
->>>>>>> 3247920f
                 const auto status = get_real_filesystem().status(ret, VCPKG_LINE_INFO);
                 if (!vcpkg::exists(status))
                 {
