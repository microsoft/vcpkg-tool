#include <vcpkg/base/downloads.h>
#include <vcpkg/base/expected.h>
#include <vcpkg/base/files.h>
#include <vcpkg/base/hash.h>
#include <vcpkg/base/jsonreader.h>
#include <vcpkg/base/system.debug.h>
#include <vcpkg/base/system.print.h>
#include <vcpkg/base/system.process.h>
#include <vcpkg/base/util.h>

#include <vcpkg/binarycaching.h>
#include <vcpkg/binaryparagraph.h>
#include <vcpkg/build.h>
#include <vcpkg/commands.h>
#include <vcpkg/configuration.h>
#include <vcpkg/globalstate.h>
#include <vcpkg/metrics.h>
#include <vcpkg/packagespec.h>
#include <vcpkg/registries.h>
#include <vcpkg/sourceparagraph.h>
#include <vcpkg/tools.h>
#include <vcpkg/vcpkgcmdarguments.h>
#include <vcpkg/vcpkgpaths.h>
#include <vcpkg/visualstudio.h>

namespace
{
    using namespace vcpkg;
    Path process_input_directory_impl(
        Filesystem& filesystem, const Path& root, std::string* option, StringLiteral name, LineInfo li)
    {
        if (option)
        {
            // input directories must exist, so we use canonical
            return filesystem.almost_canonical(*option, li);
        }
        else
        {
            return root / name;
        }
    }

    Path process_input_directory(
        Filesystem& filesystem, const Path& root, std::string* option, StringLiteral name, LineInfo li)
    {
        auto result = process_input_directory_impl(filesystem, root, option, name, li);
        Debug::print("Using ", name, "-root: ", result, '\n');
        return result;
    }

    Path process_output_directory_impl(
        Filesystem& filesystem, const Path& root, std::string* option, StringLiteral name, LineInfo li)
    {
        if (option)
        {
            // output directories might not exist, so we use merely absolute
            return filesystem.absolute(*option, li);
        }
        else
        {
            return root / name;
        }
    }

    Path process_output_directory(
        Filesystem& filesystem, const Path& root, std::string* option, StringLiteral name, LineInfo li)
    {
        auto result = process_output_directory_impl(filesystem, root, option, name, li);
#if defined(_WIN32)
        result = vcpkg::win32_fix_path_case(result);
#endif // _WIN32
        Debug::print("Using ", name, "-root: ", result, '\n');
        return result;
    }

} // unnamed namespace

namespace vcpkg
{
    static Configuration deserialize_configuration(const Json::Object& obj,
                                                   const VcpkgCmdArguments& args,
                                                   const Path& filepath)
    {
        Json::Reader reader;
        auto deserializer = make_configuration_deserializer(filepath.parent_path());

        auto parsed_config_opt = reader.visit(obj, *deserializer);
        if (!reader.errors().empty())
        {
            print2(Color::error, "Errors occurred while parsing ", filepath, "\n");
            for (auto&& msg : reader.errors())
                print2("    ", msg, '\n');

            print2("See https://github.com/Microsoft/vcpkg/tree/master/docs/users/registries.md for "
                   "more information.\n");
            Checks::exit_fail(VCPKG_LINE_INFO);
        }

        parsed_config_opt.get()->validate_feature_flags(args.feature_flag_settings());

        return std::move(parsed_config_opt).value_or_exit(VCPKG_LINE_INFO);
    }

    struct ManifestAndConfig
    {
        Path config_directory;
        Configuration config;
    };

    static std::pair<Json::Object, Json::JsonStyle> load_manifest(const Filesystem& fs, const Path& manifest_dir)
    {
        std::error_code ec;
        auto manifest_path = manifest_dir / "vcpkg.json";
        auto manifest_opt = Json::parse_file(fs, manifest_path, ec);
        if (ec)
        {
            Checks::exit_maybe_upgrade(
                VCPKG_LINE_INFO, "Failed to load manifest from directory %s: %s", manifest_dir, ec.message());
        }

        if (!manifest_opt.has_value())
        {
            Checks::exit_maybe_upgrade(
                VCPKG_LINE_INFO, "Failed to parse manifest at %s:\n%s", manifest_path, manifest_opt.error()->format());
        }
        auto manifest_value = std::move(manifest_opt).value_or_exit(VCPKG_LINE_INFO);

        if (!manifest_value.first.is_object())
        {
            print2(Color::error,
                   "Failed to parse manifest at ",
                   manifest_path,
                   ": Manifest files must have a top-level object\n");
            Checks::exit_fail(VCPKG_LINE_INFO);
        }
        return {std::move(manifest_value.first.object()), std::move(manifest_value.second)};
    }

    struct ConfigAndPath
    {
        Path config_directory;
        Configuration config;
    };

    // doesn't yet implement searching upwards for configurations, nor inheritance of configurations
    static ConfigAndPath load_configuration(const Filesystem& fs,
                                            const VcpkgCmdArguments& args,
                                            const Path& vcpkg_root,
                                            const Path& manifest_dir,
                                            const Optional<Json::Object>& configuration_from_manifest)
    {
        Path config_dir;
        if (manifest_dir.empty())
        {
            // classic mode
            config_dir = vcpkg_root;
        }
        else
        {
            // manifest mode
            config_dir = manifest_dir;
        }

        auto path_to_config = config_dir / "vcpkg-configuration.json";
        if (!fs.exists(path_to_config, IgnoreErrors{}))
        {
            if (!configuration_from_manifest.has_value())
            {
                return {};
            }

            return {std::move(config_dir),
                    deserialize_configuration(
                        configuration_from_manifest.value_or_exit(VCPKG_LINE_INFO), args, manifest_dir / "vcpkg.json")};
        }

        if (configuration_from_manifest.has_value())
        {
            print2(Color::error,
                   "Ambiguous vcpkg configuration provided by both manifest and configuration file.\n"
                   "-- Delete configuration file \"",
                   path_to_config,
                   "\"\n"
<<<<<<< HEAD
                   "-- Or remove \"$x-vcpkg-configuration\" from manifest file \"",
=======
                   "-- Or remove \"vcpkg-configuration\" from the manifest file \"",
>>>>>>> 57708d02
                   manifest_dir / "vcpkg.json",
                   "\".");
            Checks::exit_fail(VCPKG_LINE_INFO);
        }

        auto parsed_config = Json::parse_file(VCPKG_LINE_INFO, fs, path_to_config);
        if (!parsed_config.first.is_object())
        {
            print2(Color::error,
                   "Failed to parse ",
                   path_to_config,
                   ": configuration files must have a top-level object\n");
            Checks::exit_fail(VCPKG_LINE_INFO);
        }
        auto config_obj = std::move(parsed_config.first.object());

        return {std::move(config_dir), deserialize_configuration(config_obj, args, path_to_config)};
    }

    namespace details
    {
        namespace
        {
            const ExpectedS<Path>& default_registries_cache_path()
            {
                static auto cachepath = get_platform_cache_home().then([](Path p) -> ExpectedS<Path> {
                    auto maybe_cachepath = get_environment_variable("X_VCPKG_REGISTRIES_CACHE");
                    if (auto p_str = maybe_cachepath.get())
                    {
                        LockGuardPtr<Metrics>(g_metrics)->track_property("X_VCPKG_REGISTRIES_CACHE", "defined");
                        Path path = *p_str;
                        path.make_preferred();
                        const auto status = get_real_filesystem().status(path, VCPKG_LINE_INFO);
                        if (!vcpkg::exists(status))
                        {
                            return {"Path to X_VCPKG_REGISTRIES_CACHE does not exist: " + path.native(),
                                    expected_right_tag};
                        }

                        if (!vcpkg::is_directory(status))
                        {
                            return {"Value of environment variable X_VCPKG_REGISTRIES_CACHE is not a directory: " +
                                        path.native(),
                                    expected_right_tag};
                        }

                        if (!path.is_absolute())
                        {
                            return {"Value of environment variable X_VCPKG_REGISTRIES_CACHE is not absolute: " +
                                        path.native(),
                                    expected_right_tag};
                        }

                        return {std::move(path), expected_left_tag};
                    }

                    if (!p.is_absolute())
                    {
                        return {"default path was not absolute: " + p.native(), expected_right_tag};
                    }

                    p /= "vcpkg/registries";
                    p.make_preferred();
                    return {std::move(p), expected_left_tag};
                });
                return cachepath;
            }
        }

        struct VcpkgPathsImpl
        {
            VcpkgPathsImpl(Filesystem& fs, FeatureFlagSettings ff_settings)
                : fs_ptr(&fs)
                , m_tool_cache(get_tool_cache())
                , m_env_cache(ff_settings.compiler_tracking)
                , m_ff_settings(ff_settings)
            {
                const auto& cache_root = default_registries_cache_path().value_or_exit(VCPKG_LINE_INFO);
                registries_work_tree_dir = cache_root / "git";
                registries_dot_git_dir = registries_work_tree_dir / ".git";
                registries_git_trees = cache_root / "git-trees";
            }

            Lazy<std::vector<VcpkgPaths::TripletFile>> available_triplets;
            Lazy<std::vector<Toolset>> toolsets;
            Lazy<std::map<std::string, std::string>> cmake_script_hashes;
            Lazy<std::string> ports_cmake_hash;

            Filesystem* fs_ptr;

            Path default_vs_path;
            std::vector<Path> triplets_dirs;

            std::unique_ptr<ToolCache> m_tool_cache;
            Cache<Triplet, Path> m_triplets_cache;
            Build::EnvCache m_env_cache;

            std::unique_ptr<IExclusiveFileLock> file_lock_handle;

            Optional<std::pair<Json::Object, Json::JsonStyle>> m_manifest_doc;
            Path m_manifest_path;
            Configuration m_config;

            Downloads::DownloadManager m_download_manager;

            FeatureFlagSettings m_ff_settings;

            Path registries_work_tree_dir;
            Path registries_dot_git_dir;
            Path registries_git_trees;

            Optional<LockFile> m_installed_lock;
        };
    }

    static Path lockfile_path(const VcpkgPaths& p) { return p.vcpkg_dir / "vcpkg-lock.json"; }

    VcpkgPaths::VcpkgPaths(Filesystem& filesystem, const VcpkgCmdArguments& args)
        : m_pimpl(std::make_unique<details::VcpkgPathsImpl>(filesystem, args.feature_flag_settings()))
    {
        original_cwd = filesystem.current_path(VCPKG_LINE_INFO);
#if defined(_WIN32)
        original_cwd = vcpkg::win32_fix_path_case(original_cwd);
#endif // _WIN32

        if (args.vcpkg_root_dir)
        {
            root = filesystem.almost_canonical(*args.vcpkg_root_dir, VCPKG_LINE_INFO);
        }
        else
        {
            root = filesystem.find_file_recursively_up(original_cwd, ".vcpkg-root", VCPKG_LINE_INFO);
            if (root.empty())
            {
                root = filesystem.find_file_recursively_up(
                    filesystem.almost_canonical(get_exe_path_of_current_process(), VCPKG_LINE_INFO),
                    ".vcpkg-root",
                    VCPKG_LINE_INFO);
            }
        }

        Checks::check_exit(VCPKG_LINE_INFO, !root.empty(), "Error: Could not detect vcpkg-root.");
        Debug::print("Using vcpkg-root: ", root, '\n');

        std::error_code ec;
        if (args.manifests_enabled())
        {
            if (args.manifest_root_dir)
            {
                manifest_root_dir = filesystem.almost_canonical(*args.manifest_root_dir, VCPKG_LINE_INFO);
            }
            else
            {
                manifest_root_dir = filesystem.find_file_recursively_up(original_cwd, "vcpkg.json", VCPKG_LINE_INFO);
            }
        }

        if (manifest_root_dir.empty())
        {
            installed =
                process_output_directory(filesystem, root, args.install_root_dir.get(), "installed", VCPKG_LINE_INFO);
        }
        else
        {
            Debug::print("Using manifest-root: ", manifest_root_dir, '\n');

            installed = process_output_directory(
                filesystem, manifest_root_dir, args.install_root_dir.get(), "vcpkg_installed", VCPKG_LINE_INFO);

            const auto vcpkg_lock = root / ".vcpkg-root";
            if (args.wait_for_lock.value_or(false))
            {
                m_pimpl->file_lock_handle = filesystem.take_exclusive_file_lock(vcpkg_lock, ec);
            }
            else
            {
                m_pimpl->file_lock_handle = filesystem.try_take_exclusive_file_lock(vcpkg_lock, ec);
            }

            if (ec)
            {
                bool is_already_locked = ec == std::errc::device_or_resource_busy;
                bool allow_errors = args.ignore_lock_failures.value_or(false);
                if (is_already_locked || !allow_errors)
                {
                    vcpkg::printf(Color::error, "Failed to take the filesystem lock on %s:\n", vcpkg_lock);
                    vcpkg::printf(Color::error, "    %s\n", ec.message());
                    Checks::exit_fail(VCPKG_LINE_INFO);
                }
            }

            m_pimpl->m_manifest_doc = load_manifest(filesystem, manifest_root_dir);
            m_pimpl->m_manifest_path = manifest_root_dir / "vcpkg.json";
        }

        vcpkg::Optional<Json::Object> configuration_from_manifest;
        if (auto manifest = m_pimpl->m_manifest_doc.get())
        {
            print2(Color::warning,
                   "Embedding `vcpkg-configuration` in a manifest file is an EXPERIMENTAL feature.\n"
                   "Loading configuration from: ",
                   m_pimpl->m_manifest_path,
                   "\n");

            auto manifest_obj = manifest->first;
            if (auto config_obj = manifest_obj.get("vcpkg-configuration"))
            {
                if (!config_obj->is_object())
                {
                    print2(Color::error,
                           "Failed to parse ",
                           m_pimpl->m_manifest_path,
                           ": vcpkg-configuration must be an object\n");
                    Checks::exit_fail(VCPKG_LINE_INFO);
                }

                configuration_from_manifest = make_optional(config_obj->object());
            }
        }
        auto config_file = load_configuration(filesystem, args, root, manifest_root_dir, configuration_from_manifest);

        // metrics from configuration
        {
            auto default_registry = config_file.config.registry_set.default_registry();
            auto other_registries = config_file.config.registry_set.registries();
            LockGuardPtr<Metrics> metrics(g_metrics);
            if (default_registry)
            {
                metrics->track_property("registries-default-registry-kind", default_registry->kind());
            }
            else
            {
                metrics->track_property("registries-default-registry-kind", "disabled");
            }

            if (other_registries.size() != 0)
            {
                std::vector<StringLiteral> registry_kinds;
                for (const auto& reg : other_registries)
                {
                    registry_kinds.push_back(reg.implementation().kind());
                }
                Util::sort_unique_erase(registry_kinds);
                metrics->track_property("registries-kinds-used", Strings::join(",", registry_kinds));
            }
        }

        config_root_dir = std::move(config_file.config_directory);
        m_pimpl->m_config = std::move(config_file.config);

        buildtrees =
            process_output_directory(filesystem, root, args.buildtrees_root_dir.get(), "buildtrees", VCPKG_LINE_INFO);
        downloads =
            process_output_directory(filesystem, root, args.downloads_root_dir.get(), "downloads", VCPKG_LINE_INFO);
        m_pimpl->m_download_manager = Downloads::DownloadManager{
            parse_download_configuration(args.asset_sources_template()).value_or_exit(VCPKG_LINE_INFO)};
        packages =
            process_output_directory(filesystem, root, args.packages_root_dir.get(), "packages", VCPKG_LINE_INFO);
        scripts = process_input_directory(filesystem, root, args.scripts_root_dir.get(), "scripts", VCPKG_LINE_INFO);
        builtin_ports =
            process_output_directory(filesystem, root, args.builtin_ports_root_dir.get(), "ports", VCPKG_LINE_INFO);
        builtin_registry_versions = process_output_directory(
            filesystem, root, args.builtin_registry_versions_dir.get(), "versions", VCPKG_LINE_INFO);
        prefab = root / "prefab";

        if (args.default_visual_studio_path)
        {
            m_pimpl->default_vs_path = filesystem.almost_canonical(*args.default_visual_studio_path, VCPKG_LINE_INFO);
        }

        triplets = filesystem.almost_canonical(root / "triplets", VCPKG_LINE_INFO);
        community_triplets = filesystem.almost_canonical(triplets / "community", VCPKG_LINE_INFO);

        tools = downloads / "tools";
        buildsystems = scripts / "buildsystems";
        const auto msbuildDirectory = buildsystems / "msbuild";
        buildsystems_msbuild_targets = msbuildDirectory / "vcpkg.targets";
        buildsystems_msbuild_props = msbuildDirectory / "vcpkg.props";

        vcpkg_dir = installed / "vcpkg";
        vcpkg_dir_status_file = vcpkg_dir / "status";
        vcpkg_dir_info = vcpkg_dir / "info";
        vcpkg_dir_updates = vcpkg_dir / "updates";

        const auto versioning_tmp = buildtrees / "versioning_tmp";
        const auto versioning_output = buildtrees / "versioning";

        baselines_dot_git_dir = versioning_tmp / ".baselines.git";
        baselines_work_tree = versioning_tmp / "baselines-worktree";
        baselines_output = versioning_output / "baselines";

        versions_dot_git_dir = versioning_tmp / ".versions.git";
        versions_work_tree = versioning_tmp / "versions-worktree";
        versions_output = versioning_output / "versions";

        ports_cmake = filesystem.almost_canonical(scripts / "ports.cmake", VCPKG_LINE_INFO);

        for (auto&& overlay_triplets_dir : args.overlay_triplets)
        {
            m_pimpl->triplets_dirs.emplace_back(filesystem.almost_canonical(overlay_triplets_dir, VCPKG_LINE_INFO));
        }
        m_pimpl->triplets_dirs.emplace_back(triplets);
        m_pimpl->triplets_dirs.emplace_back(community_triplets);
    }

    Path VcpkgPaths::package_dir(const PackageSpec& spec) const { return this->packages / spec.dir(); }
    Path VcpkgPaths::build_dir(const PackageSpec& spec) const { return this->buildtrees / spec.name(); }
    Path VcpkgPaths::build_dir(const std::string& package_name) const { return this->buildtrees / package_name; }

    Path VcpkgPaths::build_info_file_path(const PackageSpec& spec) const
    {
        return this->package_dir(spec) / "BUILD_INFO";
    }

    Path VcpkgPaths::listfile_path(const BinaryParagraph& pgh) const
    {
        return this->vcpkg_dir_info / (pgh.fullstem() + ".list");
    }

    bool VcpkgPaths::is_valid_triplet(Triplet t) const
    {
        const auto it = Util::find_if(this->get_available_triplets(), [&](auto&& available_triplet) {
            return t.canonical_name() == available_triplet.name;
        });
        return it != this->get_available_triplets().cend();
    }

    const std::vector<std::string> VcpkgPaths::get_available_triplets_names() const
    {
        return vcpkg::Util::fmap(this->get_available_triplets(),
                                 [](auto&& triplet_file) -> std::string { return triplet_file.name; });
    }

    const std::vector<VcpkgPaths::TripletFile>& VcpkgPaths::get_available_triplets() const
    {
        return m_pimpl->available_triplets.get_lazy([this]() -> std::vector<TripletFile> {
            std::vector<TripletFile> output;
            Filesystem& fs = this->get_filesystem();
            for (auto&& triplets_dir : m_pimpl->triplets_dirs)
            {
                for (auto&& path : fs.get_regular_files_non_recursive(triplets_dir, VCPKG_LINE_INFO))
                {
                    output.emplace_back(TripletFile(path.stem(), triplets_dir));
                }
            }

            return output;
        });
    }

    const std::map<std::string, std::string>& VcpkgPaths::get_cmake_script_hashes() const
    {
        return m_pimpl->cmake_script_hashes.get_lazy([this]() -> std::map<std::string, std::string> {
            auto& fs = this->get_filesystem();
            std::map<std::string, std::string> helpers;
            auto files = fs.get_regular_files_non_recursive(this->scripts / "cmake", VCPKG_LINE_INFO);
            for (auto&& file : files)
            {
                helpers.emplace(file.stem().to_string(),
                                Hash::get_file_hash(VCPKG_LINE_INFO, fs, file, Hash::Algorithm::Sha256));
            }
            return helpers;
        });
    }

    StringView VcpkgPaths::get_ports_cmake_hash() const
    {
        return m_pimpl->ports_cmake_hash.get_lazy([this]() -> std::string {
            return Hash::get_file_hash(VCPKG_LINE_INFO, get_filesystem(), ports_cmake, Hash::Algorithm::Sha256);
        });
    }

    static LockFile load_lockfile(const Filesystem& fs, const Path& p)
    {
        LockFile ret;
        std::error_code ec;
        auto maybe_lock_contents = Json::parse_file(fs, p, ec);
        if (ec)
        {
            Debug::print("Failed to load lockfile: ", ec.message(), "\n");
            return ret;
        }
        else if (auto lock_contents = maybe_lock_contents.get())
        {
            auto& doc = lock_contents->first;
            if (doc.is_object())
            {
                for (auto&& x : doc.object())
                {
                    if (!x.second.is_string())
                    {
                        Debug::print("Lockfile value for key '", x.first, "' was not a string\n");
                        return ret;
                    }
                    auto sv = x.second.string();
                    if (!is_git_commit_sha(sv))
                    {
                        Debug::print("Lockfile value for key '", x.first, "' was not a git commit sha\n");
                        return ret;
                    }
                    ret.lockdata.emplace(x.first.to_string(), LockFile::EntryData{sv.to_string(), true});
                }
                return ret;
            }
            Debug::print("Lockfile was not an object\n");
            return ret;
        }
        else
        {
            Debug::print("Failed to load lockfile:\n", maybe_lock_contents.error()->format());
            return ret;
        }
    }

    LockFile& VcpkgPaths::get_installed_lockfile() const
    {
        if (!m_pimpl->m_installed_lock.has_value())
        {
            m_pimpl->m_installed_lock = load_lockfile(get_filesystem(), lockfile_path(*this));
        }
        return *m_pimpl->m_installed_lock.get();
    }
    void VcpkgPaths::flush_lockfile() const
    {
        // If the lock file was not loaded, no need to flush it.
        if (!m_pimpl->m_installed_lock.has_value()) return;
        // lockfile was not modified, no need to write anything to disk.
        const auto& lockfile = *m_pimpl->m_installed_lock.get();
        if (!lockfile.modified) return;
        Json::Object obj;
        for (auto&& data : lockfile.lockdata)
        {
            obj.insert(data.first, Json::Value::string(data.second.value));
        }
        get_filesystem().write_rename_contents(
            lockfile_path(*this), "vcpkg-lock.json.tmp", Json::stringify(obj, {}), VCPKG_LINE_INFO);
    }

    const Path VcpkgPaths::get_triplet_file_path(Triplet triplet) const
    {
        return m_pimpl->m_triplets_cache.get_lazy(
            triplet, [&]() -> auto {
                for (const auto& triplet_dir : m_pimpl->triplets_dirs)
                {
                    auto path = triplet_dir / (triplet.canonical_name() + ".cmake");
                    if (this->get_filesystem().exists(path, IgnoreErrors{}))
                    {
                        return path;
                    }
                }

                Checks::exit_with_message(
                    VCPKG_LINE_INFO, "Error: Triplet file %s.cmake not found", triplet.canonical_name());
            });
    }

    const Path& VcpkgPaths::get_tool_exe(const std::string& tool) const
    {
        return m_pimpl->m_tool_cache->get_tool_path(*this, tool);
    }
    const std::string& VcpkgPaths::get_tool_version(const std::string& tool) const
    {
        return m_pimpl->m_tool_cache->get_tool_version(*this, tool);
    }

    Command VcpkgPaths::git_cmd_builder(const Path& dot_git_dir, const Path& work_tree) const
    {
        Command ret(get_tool_exe(Tools::GIT));
        if (!dot_git_dir.empty())
        {
            ret.string_arg(Strings::concat("--git-dir=", dot_git_dir));
        }
        if (!work_tree.empty())
        {
            ret.string_arg(Strings::concat("--work-tree=", work_tree));
        }
        ret.string_arg("-c").string_arg("core.autocrlf=false");
        return ret;
    }

    ExpectedS<std::string> VcpkgPaths::get_current_git_sha() const
    {
        auto cmd = git_cmd_builder(this->root / ".git", this->root);
        cmd.string_arg("rev-parse").string_arg("HEAD");
        auto output = cmd_execute_and_capture_output(cmd);
        if (output.exit_code != 0)
        {
            return {std::move(output.output), expected_right_tag};
        }
        else
        {
            return {Strings::trim(std::move(output.output)), expected_left_tag};
        }
    }
    std::string VcpkgPaths::get_current_git_sha_baseline_message() const
    {
        auto maybe_cur_sha = get_current_git_sha();
        if (auto p_sha = maybe_cur_sha.get())
        {
            return Strings::concat(
                "You can use the current commit as a baseline, which is:\n    \"builtin-baseline\": \"", *p_sha, '"');
        }
        else
        {
            return Strings::concat("Failed to determine the current commit:\n", maybe_cur_sha.error());
        }
    }

    ExpectedS<std::string> VcpkgPaths::git_show(const std::string& treeish, const Path& dot_git_dir) const
    {
        // All git commands are run with: --git-dir={dot_git_dir} --work-tree={work_tree_temp}
        // git clone --no-checkout --local {vcpkg_root} {dot_git_dir}
        Command showcmd = git_cmd_builder(dot_git_dir, dot_git_dir).string_arg("show").string_arg(treeish);

        auto output = cmd_execute_and_capture_output(showcmd);
        if (output.exit_code == 0)
        {
            return {std::move(output.output), expected_left_tag};
        }
        else
        {
            return {std::move(output.output), expected_right_tag};
        }
    }

    ExpectedS<std::string> VcpkgPaths::git_describe_head() const
    {
        // All git commands are run with: --git-dir={dot_git_dir} --work-tree={work_tree_temp}
        const auto dot_git_dir = root / ".git";
        Command showcmd = git_cmd_builder(dot_git_dir, dot_git_dir)
                              .string_arg("show")
                              .string_arg("--pretty=format:%h %cd (%cr)")
                              .string_arg("-s")
                              .string_arg("--date=short")
                              .string_arg("HEAD");

        auto output = cmd_execute_and_capture_output(showcmd);
        if (output.exit_code == 0)
        {
            return {std::move(output.output), expected_left_tag};
        }
        return {std::move(output.output), expected_right_tag};
    }

    ExpectedS<std::map<std::string, std::string, std::less<>>> VcpkgPaths::git_get_local_port_treeish_map() const
    {
        const auto local_repo = this->root / ".git";
        const auto git_cmd = git_cmd_builder({}, {})
                                 .string_arg("-C")
                                 .path_arg(this->builtin_ports_directory())
                                 .string_arg("ls-tree")
                                 .string_arg("-d")
                                 .string_arg("HEAD")
                                 .string_arg("--");

        auto output = cmd_execute_and_capture_output(git_cmd);
        if (output.exit_code != 0)
            return Strings::format("Error: Couldn't get local treeish objects for ports.\n%s", output.output);

        std::map<std::string, std::string, std::less<>> ret;
        const auto lines = Strings::split(output.output, '\n');
        // The first line of the output is always the parent directory itself.
        for (auto&& line : lines)
        {
            // The default output comes in the format:
            // <mode> SP <type> SP <object> TAB <file>
            auto split_line = Strings::split(line, '\t');
            if (split_line.size() != 2)
                return Strings::format("Error: Unexpected output from command `%s`. Couldn't split by `\\t`.\n%s",
                                       git_cmd.command_line(),
                                       line);

            auto file_info_section = Strings::split(split_line[0], ' ');
            if (file_info_section.size() != 3)
                return Strings::format("Error: Unexpected output from command `%s`. Couldn't split by ` `.\n%s",
                                       git_cmd.command_line(),
                                       line);

            ret.emplace(split_line[1], file_info_section.back());
        }
        return ret;
    }

    ExpectedS<Path> VcpkgPaths::git_checkout_baseline(StringView commit_sha) const
    {
        Filesystem& fs = get_filesystem();
        const auto destination_parent = this->baselines_output / commit_sha;
        auto destination = destination_parent / "baseline.json";

        if (!fs.exists(destination, IgnoreErrors{}))
        {
            const auto destination_tmp = destination_parent / "baseline.json.tmp";
            auto treeish = Strings::concat(commit_sha, ":versions/baseline.json");
            auto maybe_contents = git_show(treeish, this->root / ".git");
            if (auto contents = maybe_contents.get())
            {
                std::error_code ec;
                fs.create_directories(destination_parent, ec);
                if (ec)
                {
                    return {Strings::format(
                                "Error: while checking out baseline %s\nError: while creating directories %s: %s",
                                commit_sha,
                                destination_parent,
                                ec.message()),
                            expected_right_tag};
                }
                fs.write_contents(destination_tmp, *contents, ec);
                if (ec)
                {
                    return {Strings::format("Error: while checking out baseline %s\nError: while writing %s: %s",
                                            commit_sha,
                                            destination_tmp,
                                            ec.message()),
                            expected_right_tag};
                }
                fs.rename(destination_tmp, destination, ec);
                if (ec)
                {
                    return {Strings::format("Error: while checking out baseline %s\nError: while renaming %s to %s: %s",
                                            commit_sha,
                                            destination_tmp,
                                            destination,
                                            ec.message()),
                            expected_right_tag};
                }
            }
            else
            {
                return {Strings::format("Error: while checking out baseline from commit '%s' at subpath "
                                        "'versions/baseline.json':\n%s\nThis may be fixed by updating vcpkg to the "
                                        "latest master via `git pull` or fetching commits via `git fetch`.",
                                        commit_sha,
                                        maybe_contents.error()),
                        expected_right_tag};
            }
        }
        return destination;
    }

    ExpectedS<Path> VcpkgPaths::git_checkout_port(StringView port_name,
                                                  StringView git_tree,
                                                  const Path& dot_git_dir) const
    {
        /* Check out a git tree into the versioned port recipes folder
         *
         * Since we are checking a git tree object, all files will be checked out to the root of `work-tree`.
         * Because of that, it makes sense to use the git hash as the name for the directory.
         */
        Filesystem& fs = get_filesystem();
        auto destination = this->versions_output / port_name / git_tree;
        if (fs.exists(destination, IgnoreErrors{}))
        {
            return destination;
        }

        const auto destination_tmp = this->versions_output / port_name / Strings::concat(git_tree, ".tmp");
        const auto destination_tar = this->versions_output / port_name / Strings::concat(git_tree, ".tar");
#define PRELUDE "Error: while checking out port ", port_name, " with git tree ", git_tree, "\n"
        std::error_code ec;
        Path failure_point;
        fs.remove_all(destination_tmp, ec, failure_point);
        if (ec)
        {
            return {Strings::concat(PRELUDE, "Error: while removing ", failure_point, ": ", ec.message()),
                    expected_right_tag};
        }
        fs.create_directories(destination_tmp, ec);
        if (ec)
        {
            return {Strings::concat(PRELUDE, "Error: while creating directories ", destination_tmp, ": ", ec.message()),
                    expected_right_tag};
        }

        auto tar_cmd_builder = git_cmd_builder(dot_git_dir, dot_git_dir)
                                   .string_arg("archive")
                                   .string_arg(git_tree)
                                   .string_arg("-o")
                                   .path_arg(destination_tar);
        const auto tar_output = cmd_execute_and_capture_output(tar_cmd_builder);
        if (tar_output.exit_code != 0)
        {
            return {Strings::concat(PRELUDE, "Error: Failed to tar port directory\n", tar_output.output),
                    expected_right_tag};
        }

        auto extract_cmd_builder =
            Command{this->get_tool_exe(Tools::CMAKE)}.string_arg("-E").string_arg("tar").string_arg("xf").path_arg(
                destination_tar);

        const auto extract_output =
            cmd_execute_and_capture_output(extract_cmd_builder, InWorkingDirectory{destination_tmp});
        if (extract_output.exit_code != 0)
        {
            return {Strings::concat(PRELUDE, "Error: Failed to extract port directory\n", extract_output.output),
                    expected_right_tag};
        }
        fs.remove(destination_tar, ec);
        if (ec)
        {
            return {Strings::concat(PRELUDE, "Error: while removing ", destination_tar, ": ", ec.message()),
                    expected_right_tag};
        }
        fs.rename_with_retry(destination_tmp, destination, ec);
        if (ec)
        {
            return {Strings::concat(
                        PRELUDE, "Error: while renaming ", destination_tmp, " to ", destination, ": ", ec.message()),
                    expected_right_tag};
        }

        return destination;
#undef PRELUDE
    }

    ExpectedS<std::string> VcpkgPaths::git_fetch_from_remote_registry(StringView repo, StringView treeish) const
    {
        auto& fs = get_filesystem();

        auto work_tree = m_pimpl->registries_work_tree_dir;
        fs.create_directories(work_tree, VCPKG_LINE_INFO);
        auto dot_git_dir = m_pimpl->registries_dot_git_dir;

        Command init_registries_git_dir = git_cmd_builder(dot_git_dir, work_tree).string_arg("init");
        auto init_output = cmd_execute_and_capture_output(init_registries_git_dir);
        if (init_output.exit_code != 0)
        {
            return {Strings::format(
                        "Error: Failed to initialize local repository %s.\n%s\n", work_tree, init_output.output),
                    expected_right_tag};
        }

        auto lock_file = work_tree / ".vcpkg-lock";

        auto guard = fs.take_exclusive_file_lock(lock_file, IgnoreErrors{});
        Command fetch_git_ref = git_cmd_builder(dot_git_dir, work_tree)
                                    .string_arg("fetch")
                                    .string_arg("--update-shallow")
                                    .string_arg("--")
                                    .string_arg(repo)
                                    .string_arg(treeish);

        auto fetch_output = cmd_execute_and_capture_output(fetch_git_ref);
        if (fetch_output.exit_code != 0)
        {
            return {Strings::format(
                        "Error: Failed to fetch ref %s from repository %s.\n%s\n", treeish, repo, fetch_output.output),
                    expected_right_tag};
        }

        Command get_fetch_head =
            git_cmd_builder(dot_git_dir, work_tree).string_arg("rev-parse").string_arg("FETCH_HEAD");
        auto fetch_head_output = cmd_execute_and_capture_output(get_fetch_head);
        if (fetch_head_output.exit_code != 0)
        {
            return {Strings::format("Error: Failed to rev-parse FETCH_HEAD.\n%s\n", fetch_head_output.output),
                    expected_right_tag};
        }
        return {Strings::trim(fetch_head_output.output).to_string(), expected_left_tag};
    }

    Optional<std::string> VcpkgPaths::git_fetch(StringView repo, StringView treeish) const
    {
        auto& fs = get_filesystem();

        auto work_tree = m_pimpl->registries_work_tree_dir;
        fs.create_directories(work_tree, VCPKG_LINE_INFO);

        auto lock_file = work_tree / ".vcpkg-lock";

        auto guard = fs.take_exclusive_file_lock(lock_file, IgnoreErrors{});

        auto dot_git_dir = m_pimpl->registries_dot_git_dir;

        Command init_registries_git_dir = git_cmd_builder(dot_git_dir, work_tree).string_arg("init");
        auto init_output = cmd_execute_and_capture_output(init_registries_git_dir);
        if (init_output.exit_code != 0)
        {
            return Strings::format(
                "Error: Failed to initialize local repository %s.\n%s\n", work_tree, init_output.output);
        }
        Command fetch_git_ref = git_cmd_builder(dot_git_dir, work_tree)
                                    .string_arg("fetch")
                                    .string_arg("--update-shallow")
                                    .string_arg("--")
                                    .string_arg(repo)
                                    .string_arg(treeish);

        auto fetch_output = cmd_execute_and_capture_output(fetch_git_ref);
        if (fetch_output.exit_code != 0)
        {
            return Strings::format(
                "Error: Failed to fetch ref %s from repository %s.\n%s\n", treeish, repo, fetch_output.output);
        }
        return nullopt;
    }

    // returns an error if there was an unexpected error; returns nullopt if the file doesn't exist at the specified
    // hash
    ExpectedS<std::string> VcpkgPaths::git_show_from_remote_registry(StringView hash, const Path& relative_path) const
    {
        auto revision = Strings::format("%s:%s", hash, relative_path.generic_u8string());
        Command git_show = git_cmd_builder(m_pimpl->registries_dot_git_dir, m_pimpl->registries_work_tree_dir)
                               .string_arg("show")
                               .string_arg(revision);

        auto git_show_output = cmd_execute_and_capture_output(git_show);
        if (git_show_output.exit_code != 0)
        {
            return {git_show_output.output, expected_right_tag};
        }
        return {git_show_output.output, expected_left_tag};
    }
    ExpectedS<std::string> VcpkgPaths::git_find_object_id_for_remote_registry_path(StringView hash,
                                                                                   const Path& relative_path) const
    {
        auto revision = Strings::format("%s:%s", hash, relative_path.generic_u8string());
        Command git_rev_parse = git_cmd_builder(m_pimpl->registries_dot_git_dir, m_pimpl->registries_work_tree_dir)
                                    .string_arg("rev-parse")
                                    .string_arg(revision);

        auto git_rev_parse_output = cmd_execute_and_capture_output(git_rev_parse);
        if (git_rev_parse_output.exit_code != 0)
        {
            return {git_rev_parse_output.output, expected_right_tag};
        }
        return {Strings::trim(git_rev_parse_output.output).to_string(), expected_left_tag};
    }
    ExpectedS<Path> VcpkgPaths::git_checkout_object_from_remote_registry(StringView object) const
    {
        auto& fs = get_filesystem();
        fs.create_directories(m_pimpl->registries_git_trees, VCPKG_LINE_INFO);

        auto git_tree_final = m_pimpl->registries_git_trees / object;
        if (fs.exists(git_tree_final, IgnoreErrors{}))
        {
            return git_tree_final;
        }

        auto pid = get_process_id();

        Path git_tree_temp = Strings::format("%s.tmp%ld", git_tree_final, pid);
        Path git_tree_temp_tar = Strings::format("%s.tmp%ld.tar", git_tree_final, pid);
        fs.remove_all(git_tree_temp, VCPKG_LINE_INFO);
        fs.create_directory(git_tree_temp, VCPKG_LINE_INFO);

        auto dot_git_dir = m_pimpl->registries_dot_git_dir;
        Command git_archive = git_cmd_builder(dot_git_dir, m_pimpl->registries_work_tree_dir)
                                  .string_arg("archive")
                                  .string_arg("--format")
                                  .string_arg("tar")
                                  .string_arg(object)
                                  .string_arg("--output")
                                  .path_arg(git_tree_temp_tar);
        auto git_archive_output = cmd_execute_and_capture_output(git_archive);
        if (git_archive_output.exit_code != 0)
        {
            return {Strings::format("git archive failed with message:\n%s", git_archive_output.output),
                    expected_right_tag};
        }

        auto untar = Command{get_tool_exe(Tools::CMAKE)}.string_arg("-E").string_arg("tar").string_arg("xf").path_arg(
            git_tree_temp_tar);

        auto untar_output = cmd_execute_and_capture_output(untar, InWorkingDirectory{git_tree_temp});
        // Attempt to remove temporary files, though non-critical.
        fs.remove(git_tree_temp_tar, IgnoreErrors{});
        if (untar_output.exit_code != 0)
        {
            return {Strings::format("cmake's untar failed with message:\n%s", untar_output.output), expected_right_tag};
        }

        std::error_code ec;
        fs.rename(git_tree_temp, git_tree_final, ec);

        if (fs.exists(git_tree_final, IgnoreErrors{}))
        {
            return git_tree_final;
        }
        if (ec)
        {
            return {Strings::format("rename to %s failed with message:\n%s", git_tree_final, ec.message()),
                    expected_right_tag};
        }
        else
        {
            return {"Unknown error", expected_right_tag};
        }
    }

    Optional<const Json::Object&> VcpkgPaths::get_manifest() const
    {
        if (auto p = m_pimpl->m_manifest_doc.get())
        {
            return p->first;
        }
        else
        {
            return nullopt;
        }
    }
    Optional<const Path&> VcpkgPaths::get_manifest_path() const
    {
        if (m_pimpl->m_manifest_doc)
        {
            return m_pimpl->m_manifest_path;
        }
        else
        {
            return nullopt;
        }
    }

    const Configuration& VcpkgPaths::get_configuration() const { return m_pimpl->m_config; }
    const Downloads::DownloadManager& VcpkgPaths::get_download_manager() const { return m_pimpl->m_download_manager; }

    const Toolset& VcpkgPaths::get_toolset(const Build::PreBuildInfo& prebuildinfo) const
    {
        if (!prebuildinfo.using_vcvars())
        {
            static Toolset external_toolset = []() -> Toolset {
                Toolset ret;
                ret.dumpbin.clear();
                ret.supported_architectures = {ToolsetArchOption{"", get_host_processor(), get_host_processor()}};
                ret.vcvarsall.clear();
                ret.vcvarsall_options = {};
                ret.version = "external";
                ret.visual_studio_root_path.clear();
                return ret;
            }();
            return external_toolset;
        }

#if !defined(_WIN32)
        Checks::exit_maybe_upgrade(VCPKG_LINE_INFO, "Cannot build windows triplets from non-windows.");
#else
        View<Toolset> vs_toolsets = get_all_toolsets();

        std::vector<const Toolset*> candidates = Util::fmap(vs_toolsets, [](auto&& x) { return &x; });
        const auto tsv = prebuildinfo.platform_toolset.get();
        auto vsp = prebuildinfo.visual_studio_path.get();
        if (!vsp && !m_pimpl->default_vs_path.empty())
        {
            vsp = &m_pimpl->default_vs_path;
        }

        if (tsv && vsp)
        {
            Util::erase_remove_if(
                candidates, [&](const Toolset* t) { return *tsv != t->version || *vsp != t->visual_studio_root_path; });
            Checks::check_exit(VCPKG_LINE_INFO,
                               !candidates.empty(),
                               "Could not find Visual Studio instance at %s with %s toolset.",
                               *vsp,
                               *tsv);

            Checks::check_exit(VCPKG_LINE_INFO, candidates.size() == 1);
            return *candidates.back();
        }

        if (tsv)
        {
            Util::erase_remove_if(candidates, [&](const Toolset* t) { return *tsv != t->version; });
            Checks::check_exit(
                VCPKG_LINE_INFO, !candidates.empty(), "Could not find Visual Studio instance with %s toolset.", *tsv);
        }

        if (vsp)
        {
            const auto vs_root_path = *vsp;
            Util::erase_remove_if(candidates,
                                  [&](const Toolset* t) { return vs_root_path != t->visual_studio_root_path; });
            Checks::check_exit(
                VCPKG_LINE_INFO, !candidates.empty(), "Could not find Visual Studio instance at %s.", vs_root_path);
        }

        Checks::check_exit(VCPKG_LINE_INFO, !candidates.empty(), "No suitable Visual Studio instances were found");
        return *candidates.front();

#endif
    }

    View<Toolset> VcpkgPaths::get_all_toolsets() const
    {
#if defined(_WIN32)
        return m_pimpl->toolsets.get_lazy(
            [this]() { return VisualStudio::find_toolset_instances_preferred_first(*this); });
#else
        return {};
#endif
    }

    const Environment& VcpkgPaths::get_action_env(const Build::AbiInfo& abi_info) const
    {
        return m_pimpl->m_env_cache.get_action_env(*this, abi_info);
    }

    const std::string& VcpkgPaths::get_triplet_info(const Build::AbiInfo& abi_info) const
    {
        return m_pimpl->m_env_cache.get_triplet_info(*this, abi_info);
    }

    const Build::CompilerInfo& VcpkgPaths::get_compiler_info(const Build::AbiInfo& abi_info) const
    {
        return m_pimpl->m_env_cache.get_compiler_info(*this, abi_info);
    }

    Filesystem& VcpkgPaths::get_filesystem() const { return *m_pimpl->fs_ptr; }

    const FeatureFlagSettings& VcpkgPaths::get_feature_flags() const { return m_pimpl->m_ff_settings; }

    void VcpkgPaths::track_feature_flag_metrics() const
    {
        struct
        {
            StringView flag;
            bool enabled;
        } flags[] = {{VcpkgCmdArguments::MANIFEST_MODE_FEATURE, manifest_mode_enabled()}};

        LockGuardPtr<Metrics> metrics(g_metrics);
        for (const auto& flag : flags)
        {
            metrics->track_feature(flag.flag.to_string(), flag.enabled);
        }
    }

    VcpkgPaths::~VcpkgPaths() = default;
}<|MERGE_RESOLUTION|>--- conflicted
+++ resolved
@@ -181,11 +181,7 @@
                    "-- Delete configuration file \"",
                    path_to_config,
                    "\"\n"
-<<<<<<< HEAD
-                   "-- Or remove \"$x-vcpkg-configuration\" from manifest file \"",
-=======
                    "-- Or remove \"vcpkg-configuration\" from the manifest file \"",
->>>>>>> 57708d02
                    manifest_dir / "vcpkg.json",
                    "\".");
             Checks::exit_fail(VCPKG_LINE_INFO);
