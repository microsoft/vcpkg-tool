--- conflicted
+++ resolved
@@ -303,20 +303,6 @@
         }
     }
 
-<<<<<<< HEAD
-                if (!ret.is_absolute())
-                {
-                    Checks::msg_exit_with_message(VCPKG_LINE_INFO,
-                                                  msgPathMustBeAbsolute,
-                                                  msg::env_var = "X_VCPKG_REGISTRIES_CACHE",
-                                                  msg::path = ret.native());
-                }
-            }
-            else
-            {
-                ret = get_platform_cache_home().value_or_exit(VCPKG_LINE_INFO) / "vcpkg" / "registries";
-            }
-=======
     // This structure holds members for VcpkgPathsImpl that don't require explicit initialization/destruction
     struct VcpkgPathsImplStage0
     {
@@ -336,7 +322,6 @@
             get_global_metrics_collector().track_define(DefineMetric::X_VcpkgRegistriesCache);
             ret = *registries_cache_dir;
             const auto status = get_real_filesystem().status(ret, VCPKG_LINE_INFO);
->>>>>>> f1c30f66
 
             if (!vcpkg::is_directory(status))
             {
