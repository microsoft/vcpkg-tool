--- conflicted
+++ resolved
@@ -944,13 +944,8 @@
 
         return std::move(maybe_tree)
             .error()
-<<<<<<< HEAD
-            .append(msgNoteMessage)
+            .append_raw(NotePrefix)
             .append(msgWhileCheckingOutPortTreeIsh, msg::package_name = port_name, msg::git_tree_sha = git_tree);
-=======
-            .append_raw(NotePrefix)
-            .append(msgWhileCheckingOutPortTreeIsh, msg::package_name = port_name, msg::commit_sha = git_tree);
->>>>>>> 3e46e05b
     }
 
     ExpectedL<std::string> VcpkgPaths::git_show(StringView treeish, const Path& dot_git_dir) const
