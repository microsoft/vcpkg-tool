--- conflicted
+++ resolved
@@ -971,311 +971,6 @@
         }
         return ret;
     }
-<<<<<<< HEAD
-=======
-    std::string VcpkgPaths::get_current_git_sha_baseline_message() const
-    {
-        auto maybe_cur_sha = get_current_git_sha();
-        if (auto p_sha = maybe_cur_sha.get())
-        {
-            return Strings::concat(
-                "You can use the current commit as a baseline, which is:\n    \"builtin-baseline\": \"", *p_sha, '"');
-        }
-        else
-        {
-            return Strings::concat("Failed to determine the current commit:\n", maybe_cur_sha.error());
-        }
-    }
-
-    ExpectedS<std::string> VcpkgPaths::git_show(StringView treeish, const Path& dot_git_dir) const
-    {
-        // All git commands are run with: --git-dir={dot_git_dir} --work-tree={work_tree_temp}
-        // git clone --no-checkout --local {vcpkg_root} {dot_git_dir}
-        Command showcmd = git_cmd_builder(dot_git_dir, dot_git_dir).string_arg("show").string_arg(treeish);
-
-        auto output = cmd_execute_and_capture_output(showcmd);
-        if (output.exit_code == 0)
-        {
-            return {std::move(output.output), expected_left_tag};
-        }
-        else
-        {
-            return {std::move(output.output), expected_right_tag};
-        }
-    }
-
-    ExpectedS<std::map<std::string, std::string, std::less<>>> VcpkgPaths::git_get_local_port_treeish_map() const
-    {
-        const auto local_repo = this->root / ".git";
-        const auto git_cmd = git_cmd_builder({}, {})
-                                 .string_arg("-C")
-                                 .string_arg(this->builtin_ports_directory())
-                                 .string_arg("ls-tree")
-                                 .string_arg("-d")
-                                 .string_arg("HEAD")
-                                 .string_arg("--");
-
-        auto output = cmd_execute_and_capture_output(git_cmd);
-        if (output.exit_code != 0)
-            return Strings::format("Error: Couldn't get local treeish objects for ports.\n%s", output.output);
-
-        std::map<std::string, std::string, std::less<>> ret;
-        const auto lines = Strings::split(output.output, '\n');
-        // The first line of the output is always the parent directory itself.
-        for (auto&& line : lines)
-        {
-            // The default output comes in the format:
-            // <mode> SP <type> SP <object> TAB <file>
-            auto split_line = Strings::split(line, '\t');
-            if (split_line.size() != 2)
-                return Strings::format("Error: Unexpected output from command `%s`. Couldn't split by `\\t`.\n%s",
-                                       git_cmd.command_line(),
-                                       line);
-
-            auto file_info_section = Strings::split(split_line[0], ' ');
-            if (file_info_section.size() != 3)
-                return Strings::format("Error: Unexpected output from command `%s`. Couldn't split by ` `.\n%s",
-                                       git_cmd.command_line(),
-                                       line);
-
-            ret.emplace(split_line[1], file_info_section.back());
-        }
-        return ret;
-    }
-
-    ExpectedS<Path> VcpkgPaths::git_checkout_port(StringView port_name,
-                                                  StringView git_tree,
-                                                  const Path& dot_git_dir) const
-    {
-        /* Check out a git tree into the versioned port recipes folder
-         *
-         * Since we are checking a git tree object, all files will be checked out to the root of `work-tree`.
-         * Because of that, it makes sense to use the git hash as the name for the directory.
-         */
-        Filesystem& fs = get_filesystem();
-        auto destination = this->versions_output() / port_name / git_tree;
-        if (fs.exists(destination, IgnoreErrors{}))
-        {
-            return destination;
-        }
-
-        const auto destination_tmp = this->versions_output() / port_name / Strings::concat(git_tree, ".tmp");
-        const auto destination_tar = this->versions_output() / port_name / Strings::concat(git_tree, ".tar");
-#define PRELUDE "Error: while checking out port ", port_name, " with git tree ", git_tree, "\n"
-        std::error_code ec;
-        Path failure_point;
-        fs.remove_all(destination_tmp, ec, failure_point);
-        if (ec)
-        {
-            return {Strings::concat(PRELUDE, "Error: while removing ", failure_point, ": ", ec.message()),
-                    expected_right_tag};
-        }
-        fs.create_directories(destination_tmp, ec);
-        if (ec)
-        {
-            return {Strings::concat(PRELUDE, "Error: while creating directories ", destination_tmp, ": ", ec.message()),
-                    expected_right_tag};
-        }
-
-        auto tar_cmd_builder = git_cmd_builder(dot_git_dir, dot_git_dir)
-                                   .string_arg("archive")
-                                   .string_arg(git_tree)
-                                   .string_arg("-o")
-                                   .string_arg(destination_tar);
-        const auto tar_output = cmd_execute_and_capture_output(tar_cmd_builder);
-        if (tar_output.exit_code != 0)
-        {
-            return {Strings::concat(PRELUDE, "Error: Failed to tar port directory\n", tar_output.output),
-                    expected_right_tag};
-        }
-
-        extract_tar_cmake(this->get_tool_exe(Tools::CMAKE), destination_tar, destination_tmp);
-        fs.remove(destination_tar, ec);
-        if (ec)
-        {
-            return {Strings::concat(PRELUDE, "Error: while removing ", destination_tar, ": ", ec.message()),
-                    expected_right_tag};
-        }
-        fs.rename_with_retry(destination_tmp, destination, ec);
-        if (ec)
-        {
-            return {Strings::concat(
-                        PRELUDE, "Error: while renaming ", destination_tmp, " to ", destination, ": ", ec.message()),
-                    expected_right_tag};
-        }
-
-        return destination;
-#undef PRELUDE
-    }
-
-    ExpectedS<std::string> VcpkgPaths::git_fetch_from_remote_registry(StringView repo, StringView treeish) const
-    {
-        auto& fs = get_filesystem();
-
-        const auto& work_tree = m_pimpl->m_registries_work_tree_dir;
-        fs.create_directories(work_tree, VCPKG_LINE_INFO);
-        const auto& dot_git_dir = m_pimpl->m_registries_dot_git_dir;
-
-        Command init_registries_git_dir = git_cmd_builder(dot_git_dir, work_tree).string_arg("init");
-        auto init_output = cmd_execute_and_capture_output(init_registries_git_dir);
-        if (init_output.exit_code != 0)
-        {
-            return {Strings::format(
-                        "Error: Failed to initialize local repository %s.\n%s\n", work_tree, init_output.output),
-                    expected_right_tag};
-        }
-
-        auto lock_file = work_tree / ".vcpkg-lock";
-
-        auto guard = fs.take_exclusive_file_lock(lock_file, IgnoreErrors{});
-        Command fetch_git_ref = git_cmd_builder(dot_git_dir, work_tree)
-                                    .string_arg("fetch")
-                                    .string_arg("--update-shallow")
-                                    .string_arg("--")
-                                    .string_arg(repo)
-                                    .string_arg(treeish);
-
-        auto fetch_output = cmd_execute_and_capture_output(fetch_git_ref);
-        if (fetch_output.exit_code != 0)
-        {
-            return {Strings::format(
-                        "Error: Failed to fetch ref %s from repository %s.\n%s\n", treeish, repo, fetch_output.output),
-                    expected_right_tag};
-        }
-
-        Command get_fetch_head =
-            git_cmd_builder(dot_git_dir, work_tree).string_arg("rev-parse").string_arg("FETCH_HEAD");
-        auto fetch_head_output = cmd_execute_and_capture_output(get_fetch_head);
-        if (fetch_head_output.exit_code != 0)
-        {
-            return {Strings::format("Error: Failed to rev-parse FETCH_HEAD.\n%s\n", fetch_head_output.output),
-                    expected_right_tag};
-        }
-        return {Strings::trim(fetch_head_output.output).to_string(), expected_left_tag};
-    }
-
-    Optional<std::string> VcpkgPaths::git_fetch(StringView repo, StringView treeish) const
-    {
-        auto& fs = get_filesystem();
-
-        const auto& work_tree = m_pimpl->m_registries_work_tree_dir;
-        fs.create_directories(work_tree, VCPKG_LINE_INFO);
-
-        auto lock_file = work_tree / ".vcpkg-lock";
-
-        auto guard = fs.take_exclusive_file_lock(lock_file, IgnoreErrors{});
-
-        const auto& dot_git_dir = m_pimpl->m_registries_dot_git_dir;
-
-        Command init_registries_git_dir = git_cmd_builder(dot_git_dir, work_tree).string_arg("init");
-        auto init_output = cmd_execute_and_capture_output(init_registries_git_dir);
-        if (init_output.exit_code != 0)
-        {
-            return Strings::format(
-                "Error: Failed to initialize local repository %s.\n%s\n", work_tree, init_output.output);
-        }
-        Command fetch_git_ref = git_cmd_builder(dot_git_dir, work_tree)
-                                    .string_arg("fetch")
-                                    .string_arg("--update-shallow")
-                                    .string_arg("--")
-                                    .string_arg(repo)
-                                    .string_arg(treeish);
-
-        auto fetch_output = cmd_execute_and_capture_output(fetch_git_ref);
-        if (fetch_output.exit_code != 0)
-        {
-            return Strings::format(
-                "Error: Failed to fetch ref %s from repository %s.\n%s\n", treeish, repo, fetch_output.output);
-        }
-        return nullopt;
-    }
-
-    // returns an error if there was an unexpected error; returns nullopt if the file doesn't exist at the specified
-    // hash
-    ExpectedS<std::string> VcpkgPaths::git_show_from_remote_registry(StringView hash, const Path& relative_path) const
-    {
-        auto revision = Strings::format("%s:%s", hash, relative_path.generic_u8string());
-        Command git_show = git_cmd_builder(m_pimpl->m_registries_dot_git_dir, m_pimpl->m_registries_work_tree_dir)
-                               .string_arg("show")
-                               .string_arg(revision);
-
-        auto git_show_output = cmd_execute_and_capture_output(git_show);
-        if (git_show_output.exit_code != 0)
-        {
-            return {git_show_output.output, expected_right_tag};
-        }
-        return {git_show_output.output, expected_left_tag};
-    }
-    ExpectedS<std::string> VcpkgPaths::git_find_object_id_for_remote_registry_path(StringView hash,
-                                                                                   const Path& relative_path) const
-    {
-        auto revision = Strings::format("%s:%s", hash, relative_path.generic_u8string());
-        Command git_rev_parse = git_cmd_builder(m_pimpl->m_registries_dot_git_dir, m_pimpl->m_registries_work_tree_dir)
-                                    .string_arg("rev-parse")
-                                    .string_arg(revision);
-
-        auto git_rev_parse_output = cmd_execute_and_capture_output(git_rev_parse);
-        if (git_rev_parse_output.exit_code != 0)
-        {
-            return {git_rev_parse_output.output, expected_right_tag};
-        }
-        return {Strings::trim(git_rev_parse_output.output).to_string(), expected_left_tag};
-    }
-    ExpectedS<Path> VcpkgPaths::git_checkout_object_from_remote_registry(StringView object) const
-    {
-        auto& fs = get_filesystem();
-        fs.create_directories(m_pimpl->m_registries_git_trees, VCPKG_LINE_INFO);
-
-        auto git_tree_final = m_pimpl->m_registries_git_trees / object;
-        if (fs.exists(git_tree_final, IgnoreErrors{}))
-        {
-            return git_tree_final;
-        }
-
-        auto pid = get_process_id();
-
-        Path git_tree_temp = Strings::format("%s.tmp%ld", git_tree_final, pid);
-        Path git_tree_temp_tar = Strings::format("%s.tmp%ld.tar", git_tree_final, pid);
-        fs.remove_all(git_tree_temp, VCPKG_LINE_INFO);
-        fs.create_directory(git_tree_temp, VCPKG_LINE_INFO);
-
-        const auto& dot_git_dir = m_pimpl->m_registries_dot_git_dir;
-        Command git_archive = git_cmd_builder(dot_git_dir, m_pimpl->m_registries_work_tree_dir)
-                                  .string_arg("archive")
-                                  .string_arg("--format")
-                                  .string_arg("tar")
-                                  .string_arg(object)
-                                  .string_arg("--output")
-                                  .string_arg(git_tree_temp_tar);
-        auto git_archive_output = cmd_execute_and_capture_output(git_archive);
-        if (git_archive_output.exit_code != 0)
-        {
-            return {Strings::format("git archive failed with message:\n%s", git_archive_output.output),
-                    expected_right_tag};
-        }
-
-        extract_tar_cmake(get_tool_exe(Tools::CMAKE), git_tree_temp_tar, git_tree_temp);
-        // Attempt to remove temporary files, though non-critical.
-        fs.remove(git_tree_temp_tar, IgnoreErrors{});
-
-        std::error_code ec;
-        fs.rename_with_retry(git_tree_temp, git_tree_final, ec);
-        if (fs.exists(git_tree_final, IgnoreErrors{}))
-        {
-            return git_tree_final;
-        }
-
-        if (ec)
-        {
-            return {Strings::format("rename to %s failed with message:\n%s", git_tree_final, ec.message()),
-                    expected_right_tag};
-        }
-        else
-        {
-            return {"Unknown error", expected_right_tag};
-        }
-    }
->>>>>>> 903788d1
 
     Optional<const ManifestAndPath&> VcpkgPaths::get_manifest() const
     {
