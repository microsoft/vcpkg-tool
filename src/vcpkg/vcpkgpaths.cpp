#include <vcpkg/base/downloads.h>
#include <vcpkg/base/expected.h>
#include <vcpkg/base/files.h>
#include <vcpkg/base/hash.h>
#include <vcpkg/base/jsonreader.h>
#include <vcpkg/base/messages.h>
#include <vcpkg/base/system.debug.h>
#include <vcpkg/base/system.print.h>
#include <vcpkg/base/system.process.h>
#include <vcpkg/base/util.h>

#include <vcpkg/archives.h>
#include <vcpkg/binarycaching.h>
#include <vcpkg/binaryparagraph.h>
#include <vcpkg/build.h>
#include <vcpkg/commands.h>
#include <vcpkg/commands.version.h>
#include <vcpkg/configuration.h>
#include <vcpkg/documentation.h>
#include <vcpkg/globalstate.h>
#include <vcpkg/installedpaths.h>
#include <vcpkg/metrics.h>
#include <vcpkg/packagespec.h>
#include <vcpkg/registries.h>
#include <vcpkg/sourceparagraph.h>
#include <vcpkg/tools.h>
#include <vcpkg/vcpkgcmdarguments.h>
#include <vcpkg/vcpkgpaths.h>
#include <vcpkg/visualstudio.h>

namespace
{
    using namespace vcpkg;

    static Path process_input_directory_impl(
        Filesystem& filesystem, const Path& root, const std::string* option, StringLiteral name, LineInfo li)
    {
        if (option)
        {
            return filesystem.almost_canonical(*option, li);
        }
        else
        {
            return root / name;
        }
    }

    static Path process_input_directory(
        Filesystem& filesystem, const Path& root, const std::string* option, StringLiteral name, LineInfo li)
    {
        auto result = process_input_directory_impl(filesystem, root, option, name, li);
        Debug::print("Using ", name, "-root: ", result, '\n');
        return result;
    }

    static Path process_output_directory(Filesystem& fs, const std::string* option, const Path& default_path)
    {
        return fs.almost_canonical(option ? Path(*option) : default_path, VCPKG_LINE_INFO);
    }
} // unnamed namespace

namespace vcpkg
{
    static ManifestAndPath load_manifest(const Filesystem& fs, const Path& manifest_dir)
    {
        std::error_code ec;
        auto manifest_path = manifest_dir / "vcpkg.json";
        auto manifest_opt = Json::parse_file(fs, manifest_path, ec);
        if (ec)
        {
            Checks::msg_exit_maybe_upgrade(VCPKG_LINE_INFO,
                                           msg::format(msgFailedToLoadManifest, msg::path = manifest_dir)
                                               .append_raw('\n')
                                               .append_raw(ec.message()));
        }

        if (!manifest_opt)
        {
            Checks::msg_exit_maybe_upgrade(VCPKG_LINE_INFO,
                                           msg::format(msgFailedToLoadManifest, msg::path = manifest_dir)
                                               .append_raw('\n')
                                               .append_raw(manifest_opt.error()->to_string()));
        }
        auto manifest_value = std::move(manifest_opt).value_or_exit(VCPKG_LINE_INFO);

        if (!manifest_value.first.is_object())
        {
            msg::println_error(msgFailedToParseNoTopLevelObj, msg::path = manifest_path);
            Checks::exit_fail(VCPKG_LINE_INFO);
        }
        return {std::move(manifest_value.first.object(VCPKG_LINE_INFO)), std::move(manifest_path)};
    }

    static Optional<ManifestConfiguration> config_from_manifest(const Path& manifest_path,
                                                                const Optional<ManifestAndPath>& manifest_doc)
    {
        if (auto manifest = manifest_doc.get())
        {
            return parse_manifest_configuration(manifest_path, manifest->manifest).value_or_exit(VCPKG_LINE_INFO);
        }
        return nullopt;
    }

    static Optional<Configuration> config_from_json(const Path& config_path, const Filesystem& fs)
    {
        if (!fs.exists(config_path, VCPKG_LINE_INFO))
        {
            return nullopt;
        }

        auto parsed_config = Json::parse_file(VCPKG_LINE_INFO, fs, config_path);
        if (!parsed_config.first.is_object())
        {
            msg::println_error(msgFailedToParseNoTopLevelObj, msg::path = config_path);
            msg::println(Color::error, msg::msgSeeURL, msg::url = docs::registries_url);
            Checks::exit_fail(VCPKG_LINE_INFO);
        }
        const auto& obj = parsed_config.first.object(VCPKG_LINE_INFO);

        Json::Reader reader;
        auto parsed_config_opt = reader.visit(obj, get_configuration_deserializer());
        if (!reader.errors().empty())
        {
            msg::println_error(msgFailedToParseConfig, msg::path = config_path);

            for (auto&& msg : reader.errors())
            {
                msg::write_unlocalized_text_to_stdout(Color::none, fmt::format("    {}\n", msg));
            }

            msg::println(msgExtendedDocumentationAtUrl, msg::url = docs::registries_url);
            Checks::exit_fail(VCPKG_LINE_INFO);
        }

        return parsed_config_opt;
    }

    static std::vector<std::string> merge_overlays(const std::vector<std::string>& cli_overlays,
                                                   const std::vector<std::string>& manifest_overlays,
                                                   const std::vector<std::string>& env_overlays)
    {
        std::vector<std::string> ret = cli_overlays;

        ret.insert(std::end(ret), std::begin(manifest_overlays), std::end(manifest_overlays));
        ret.insert(std::end(ret), std::begin(env_overlays), std::end(env_overlays));

        return ret;
    }

    static ConfigurationAndSource merge_validate_configs(Optional<ManifestConfiguration>&& manifest_data,
                                                         const Path& manifest_dir,
                                                         Optional<Configuration>&& config_data,
                                                         const Path& config_dir,
                                                         const VcpkgPaths& paths)
    {
        ConfigurationAndSource ret;

        if (auto manifest = manifest_data.get())
        {
            if (auto config = manifest->config.get())
            {
                msg::println_warning(msgEmbeddingVcpkgConfigInManifest);

                if (manifest->builtin_baseline && config->default_reg)
                {
                    Checks::msg_exit_with_error(VCPKG_LINE_INFO, msgBaselineConflict);
                }

                config->validate_as_active();

                if (config_data.has_value())
                {
                    msg::println_error(
                        msg::format(msgAmbiguousConfigDeleteConfigFile,
                                    msg::path = config_dir / "vcpkg-configuration.json")
                            .append_raw('\n')
                            .append(msgDeleteVcpkgConfigFromManifest, msg::path = manifest_dir / "vcpkg.json"));

                    Checks::exit_fail(VCPKG_LINE_INFO);
                }

                ret = ConfigurationAndSource{std::move(*config), config_dir, ConfigurationSource::ManifestFile};
            }
        }

        if (auto config = config_data.get())
        {
            config->validate_as_active();

            ret = ConfigurationAndSource{std::move(*config), config_dir, ConfigurationSource::VcpkgConfigurationFile};
        }

        if (auto manifest = manifest_data.get())
        {
            if (auto p_baseline = manifest->builtin_baseline.get())
            {
                get_global_metrics_collector().track_define(DefineMetric::ManifestBaseline);
                if (!is_git_commit_sha(*p_baseline))
                {
                    get_global_metrics_collector().track_define(DefineMetric::VersioningErrorBaseline);
                    Checks::msg_exit_maybe_upgrade(VCPKG_LINE_INFO,
                                                   msg::format(msgInvalidBuiltInBaseline, msg::value = *p_baseline)
                                                       .append_raw(paths.get_current_git_sha_baseline_message()));
                }

                if (ret.config.default_reg)
                {
                    msg::println_warning(msgAttemptingToSetBuiltInBaseline);
                }
                else
                {
                    auto& default_reg = ret.config.default_reg.emplace();
                    default_reg.kind = "builtin";
                    default_reg.baseline = std::move(*p_baseline);
                }
            }
        }

        return ret;
    }

    namespace details
    {
        struct BundleSettings
        {
            bool m_readonly = false;
            bool m_usegitregistry = false;
            Optional<std::string> m_embedded_git_sha;
        };

        static details::BundleSettings load_bundle_file(const Filesystem& fs, const Path& root)
        {
            details::BundleSettings ret;
            const auto vcpkg_bundle_file = root / "vcpkg-bundle.json";
            std::error_code ec;
            auto bundle_file = fs.read_contents(vcpkg_bundle_file, ec);
            if (!ec)
            {
                auto maybe_bundle_doc = Json::parse(bundle_file, bundle_file);
                if (auto bundle_doc = maybe_bundle_doc.get())
                {
                    const auto& first_object = bundle_doc->first.object(VCPKG_LINE_INFO);
                    if (auto v = first_object.get("readonly"))
                    {
                        ret.m_readonly = v->boolean(VCPKG_LINE_INFO);
                    }

                    if (auto v = first_object.get("usegitregistry"))
                    {
                        ret.m_usegitregistry = v->boolean(VCPKG_LINE_INFO);
                    }

                    if (auto v = first_object.get("embeddedsha"))
                    {
                        ret.m_embedded_git_sha = v->string(VCPKG_LINE_INFO).to_string();
                    }
                }
                else
                {
                    Checks::msg_exit_with_error(VCPKG_LINE_INFO,
                                                msg::format(msgInvalidBundleDefinition)
                                                    .append_raw('\n')
                                                    .append_raw(maybe_bundle_doc.error()->to_string()));
                }
            }
            return ret;
        }

        static Optional<Path> maybe_get_tmp_path(const Filesystem& fs,
                                                 const details::BundleSettings& bundle,
                                                 const Optional<InstalledPaths>& installed,
                                                 const Path& root,
                                                 const std::string* arg_path,
                                                 StringLiteral root_subpath,
                                                 StringLiteral readonly_subpath,
                                                 LineInfo li)
        {
            if (arg_path)
            {
                return fs.almost_canonical(*arg_path, li);
            }
            else if (bundle.m_readonly)
            {
                if (auto i = installed.get())
                {
                    return fs.almost_canonical(i->vcpkg_dir() / readonly_subpath, li);
                }
                else
                {
                    return nullopt;
                }
            }
            else
            {
                return fs.almost_canonical(root / root_subpath, li);
            }
        }

        static Path compute_manifest_dir(const Filesystem& fs, const VcpkgCmdArguments& args, const Path& original_cwd)
        {
            if (auto manifest_root_dir = args.manifest_root_dir.get())
            {
                return fs.almost_canonical(*manifest_root_dir, VCPKG_LINE_INFO);
            }
            else
            {
                return fs.find_file_recursively_up(original_cwd, "vcpkg.json", VCPKG_LINE_INFO);
            }
        }

        // This structure holds members for VcpkgPathsImpl that don't require explicit initialization/destruction
        struct VcpkgPathsImplStage0
        {
            Lazy<std::vector<VcpkgPaths::TripletFile>> available_triplets;
            Lazy<ToolsetsInformation> toolsets;
            Lazy<std::map<std::string, std::string>> cmake_script_hashes;
            Lazy<std::string> ports_cmake_hash;
            Cache<Triplet, Path> m_triplets_cache;
            Optional<LockFile> m_installed_lock;
        };

        static Path compute_registries_cache_root(const Filesystem& fs, const VcpkgCmdArguments& args)
        {
            Path ret;
            if (auto registries_cache_dir = args.registries_cache_dir.get())
            {
                get_global_metrics_collector().track_define(DefineMetric::X_VcpkgRegistriesCache);
                ret = *registries_cache_dir;
                const auto status = get_real_filesystem().status(ret, VCPKG_LINE_INFO);

                if (!vcpkg::is_directory(status))
                {
                    Checks::msg_exit_with_message(
                        VCPKG_LINE_INFO, msgVcpkgRegistriesCacheIsNotDirectory, msg::path = ret.native());
                }

                if (!ret.is_absolute())
                {
                    Checks::msg_exit_with_message(VCPKG_LINE_INFO, msgPathMustBeAbsolute, msg::path = ret.native());
                }
            }
            else
            {
                ret = get_platform_cache_home().value_or_exit(VCPKG_LINE_INFO) / "vcpkg" / "registries";
            }

            return fs.almost_canonical(ret, VCPKG_LINE_INFO);
        }

        // This structure holds members that
        // 1. Do not have any inter-member dependencies
        // 2. Are const (and therefore initialized in the initializer list)
        struct VcpkgPathsImplStage1 : VcpkgPathsImplStage0
        {
            VcpkgPathsImplStage1(Filesystem& fs,
                                 const VcpkgCmdArguments& args,
                                 const Path& root,
                                 const Path& original_cwd)
                : m_fs(fs)
                , m_ff_settings(args.feature_flag_settings())
                , m_manifest_dir(compute_manifest_dir(fs, args, original_cwd))
                , m_bundle(load_bundle_file(fs, root))
                , m_download_manager(std::make_shared<DownloadManager>(
                      parse_download_configuration(args.asset_sources_template()).value_or_exit(VCPKG_LINE_INFO)))
                , m_builtin_ports(process_output_directory(fs, args.builtin_ports_root_dir.get(), root / "ports"))
                , m_default_vs_path(args.default_visual_studio_path
                                        .map([&fs](const std::string& default_visual_studio_path) {
                                            return fs.almost_canonical(default_visual_studio_path, VCPKG_LINE_INFO);
                                        })
                                        .value_or(Path{}))
                , scripts(process_input_directory(fs, root, args.scripts_root_dir.get(), "scripts", VCPKG_LINE_INFO))
                , m_registries_cache(compute_registries_cache_root(fs, args))
            {
                Debug::print("Bundle config: readonly=",
                             m_bundle.m_readonly,
                             ", usegitregistry=",
                             m_bundle.m_usegitregistry,
                             ", embeddedsha=",
                             m_bundle.m_embedded_git_sha.value_or("nullopt"),
                             "\n");

                Debug::print("Using builtin-ports: ", m_builtin_ports, '\n');
            }

            Filesystem& m_fs;
            const FeatureFlagSettings m_ff_settings;
            const Path m_manifest_dir;
            const BundleSettings m_bundle;
            const std::shared_ptr<const DownloadManager> m_download_manager;
            const Path m_builtin_ports;
            const Path m_default_vs_path;
            const Path scripts;
            const Path m_registries_cache;
        };

        static Optional<InstalledPaths> compute_installed(Filesystem& fs,
                                                          const VcpkgCmdArguments& args,
                                                          const Path& root,
                                                          const Path& manifest_dir,
                                                          const BundleSettings& bundle)
        {
            if (manifest_dir.empty())
            {
                if (!bundle.m_readonly)
                {
                    return InstalledPaths{
                        process_output_directory(fs, args.install_root_dir.get(), root / "installed")};
                }
            }
            else
            {
                return InstalledPaths{
                    process_output_directory(fs, args.install_root_dir.get(), manifest_dir / "vcpkg_installed")};
            }
            return nullopt;
        }

        static Path compute_downloads_root(const Filesystem& fs,
                                           const VcpkgCmdArguments& args,
                                           const Path& root,
                                           const details::BundleSettings& bundle)
        {
            Path ret;
            if (auto downloads_root_dir = args.downloads_root_dir.get())
            {
                ret = *downloads_root_dir;
            }
            else if (bundle.m_readonly)
            {
                ret = get_platform_cache_home().value_or_exit(VCPKG_LINE_INFO) / "vcpkg" / "downloads";
            }
            else
            {
                ret = root / "downloads";
            }

            return fs.almost_canonical(ret, VCPKG_LINE_INFO);
        }

        struct VcpkgPathsImpl : VcpkgPathsImplStage1
        {
            VcpkgPathsImpl(Filesystem& fs, const VcpkgCmdArguments& args, const Path& root, const Path& original_cwd)
                : VcpkgPathsImplStage1(fs, args, root, original_cwd)
                , m_config_dir(m_manifest_dir.empty() ? root : m_manifest_dir)
                , m_has_configuration_file(fs.exists(m_config_dir / "vcpkg-configuration.json", VCPKG_LINE_INFO))
                , m_manifest_path(m_manifest_dir.empty() ? Path{} : m_manifest_dir / "vcpkg.json")
                , m_registries_work_tree_dir(m_registries_cache / "git")
                , m_registries_dot_git_dir(m_registries_cache / "git" / ".git")
                , m_registries_git_trees(m_registries_cache / "git-trees")
                , downloads(compute_downloads_root(fs, args, root, m_bundle))
                , tools(downloads / "tools")
                , m_installed(compute_installed(fs, args, root, m_manifest_dir, m_bundle))
                , buildtrees(maybe_get_tmp_path(fs,
                                                m_bundle,
                                                m_installed,
                                                root,
                                                args.buildtrees_root_dir.get(),
                                                "buildtrees",
                                                "blds",
                                                VCPKG_LINE_INFO))
                , packages(maybe_get_tmp_path(fs,
                                              m_bundle,
                                              m_installed,
                                              root,
                                              args.packages_root_dir.get(),
                                              "packages",
                                              "pkgs",
                                              VCPKG_LINE_INFO))
                , m_tool_cache(get_tool_cache(fs,
                                              m_download_manager,
                                              downloads,
                                              scripts / "vcpkgTools.xml",
                                              tools,
                                              args.exact_abi_tools_versions.value_or(false) ? RequireExactVersions::YES
                                                                                            : RequireExactVersions::NO))
                , m_env_cache(m_ff_settings.compiler_tracking)
                , triplets_dirs()
                , m_artifacts_dir(downloads / "artifacts")
            {
                if (auto i = m_installed.get())
                {
                    Debug::print("Using installed-root: ", i->root(), '\n');
                }

                Debug::print("Using buildtrees-root: ", buildtrees.value_or("nullopt"), '\n');
                Debug::print("Using packages-root: ", packages.value_or("nullopt"), '\n');

                if (!m_manifest_dir.empty())
                {
                    Debug::print("Using manifest-root: ", m_manifest_dir, '\n');
                    if (!args.do_not_take_lock)
                    {
                        std::error_code ec;
                        const auto vcpkg_root_file = root / ".vcpkg-root";
                        if (args.wait_for_lock.value_or(false))
                        {
                            file_lock_handle = fs.take_exclusive_file_lock(vcpkg_root_file, ec);
                        }
                        else
                        {
                            file_lock_handle = fs.try_take_exclusive_file_lock(vcpkg_root_file, ec);
                        }

                        if (ec)
                        {
                            bool is_already_locked = ec == std::errc::device_or_resource_busy;
                            bool allow_errors = args.ignore_lock_failures.value_or(false);
                            if (is_already_locked || !allow_errors)
                            {
                                msg::println_error(msgFailedToTakeFileSystemLock, msg::path = vcpkg_root_file);
                                msg::write_unlocalized_text_to_stdout(Color::error,
                                                                      fmt::format("    {}\n", ec.message()));
                                Checks::exit_fail(VCPKG_LINE_INFO);
                            }
                        }
                    }

                    m_manifest_doc = load_manifest(fs, m_manifest_dir);
                }
            }

            const Path m_config_dir;
            const bool m_has_configuration_file;
            const Path m_manifest_path;
            const Path m_registries_work_tree_dir;
            const Path m_registries_dot_git_dir;
            const Path m_registries_git_trees;
            const Path downloads;
            const Path tools;
            const Optional<InstalledPaths> m_installed;
            const Optional<Path> buildtrees;
            const Optional<Path> packages;
            const std::unique_ptr<ToolCache> m_tool_cache;
            EnvCache m_env_cache;
            std::vector<Path> triplets_dirs;
            const Path m_artifacts_dir;

            std::unique_ptr<IExclusiveFileLock> file_lock_handle;

            Optional<ManifestAndPath> m_manifest_doc;
            ConfigurationAndSource m_config;
            std::unique_ptr<RegistrySet> m_registry_set;
        };
    }

    const InstalledPaths& VcpkgPaths::installed() const
    {
        if (auto i = m_pimpl->m_installed.get())
        {
            return *i;
        }

        Checks::msg_exit_with_error(VCPKG_LINE_INFO, msgVcpkgDisallowedClassicMode);
    }

    const Path& VcpkgPaths::buildtrees() const
    {
        if (auto i = m_pimpl->buildtrees.get())
        {
            return *i;
        }
        msg::println(Color::error, msgVcpkgDisallowedClassicMode);
        Checks::exit_fail(VCPKG_LINE_INFO);
    }

    const Path& VcpkgPaths::packages() const
    {
        if (auto i = m_pimpl->packages.get())
        {
            return *i;
        }
        msg::println(Color::error, msgVcpkgDisallowedClassicMode);
        Checks::exit_fail(VCPKG_LINE_INFO);
    }
    const Path& VcpkgPaths::builtin_ports_directory() const { return m_pimpl->m_builtin_ports; }

    const Optional<InstalledPaths>& VcpkgPaths::maybe_installed() const { return m_pimpl->m_installed; }
    const Optional<Path>& VcpkgPaths::maybe_buildtrees() const { return m_pimpl->buildtrees; }
    const Optional<Path>& VcpkgPaths::maybe_packages() const { return m_pimpl->packages; }

    // Guaranteed to return non-empty
    static Path determine_root(const Filesystem& fs, const Path& original_cwd, const VcpkgCmdArguments& args)
    {
        Path ret;
        if (auto vcpkg_root_dir_arg = args.vcpkg_root_dir_arg.get())
        {
            ret = fs.almost_canonical(*vcpkg_root_dir_arg, VCPKG_LINE_INFO);
        }
        else
        {
            const auto canonical_current_exe = fs.almost_canonical(get_exe_path_of_current_process(), VCPKG_LINE_INFO);
            ret = fs.find_file_recursively_up(original_cwd, ".vcpkg-root", VCPKG_LINE_INFO);
            if (ret.empty())
            {
                ret = fs.find_file_recursively_up(canonical_current_exe, ".vcpkg-root", VCPKG_LINE_INFO);
            }

            if (auto vcpkg_root_dir_env = args.vcpkg_root_dir_env.get())
            {
                auto canonical_root_dir_env = fs.almost_canonical(*vcpkg_root_dir_env, VCPKG_LINE_INFO);
                if (ret.empty())
                {
                    ret = std::move(canonical_root_dir_env);
                }
                else if (ret != canonical_root_dir_env)
                {
                    msg::println_warning(msgIgnoringVcpkgRootEnvironment,
                                         msg::path = *vcpkg_root_dir_env,
                                         msg::actual = ret,
                                         msg::value = canonical_current_exe);
                }
            }
        }

        if (ret.empty())
        {
            Checks::msg_exit_with_error(VCPKG_LINE_INFO, msgErrorMissingVcpkgRoot);
        }

        return ret;
    }

    static Path preferred_current_path(const Filesystem& fs)
    {
#if defined(_WIN32)
        return vcpkg::win32_fix_path_case(fs.current_path(VCPKG_LINE_INFO));
#else
        return fs.current_path(VCPKG_LINE_INFO);
#endif
    }

    VcpkgPaths::VcpkgPaths(Filesystem& filesystem, const VcpkgCmdArguments& args)
        : original_cwd(preferred_current_path(filesystem))
        , root(determine_root(filesystem, original_cwd, args))
        // this is used during the initialization of the below public members
        , m_pimpl(std::make_unique<details::VcpkgPathsImpl>(filesystem, args, root, original_cwd))
        , scripts(m_pimpl->scripts)
        , downloads(m_pimpl->downloads)
        , tools(m_pimpl->tools)
        , builtin_registry_versions(
              process_output_directory(filesystem, args.builtin_registry_versions_dir.get(), root / "versions"))
        , prefab(root / "prefab")
        , buildsystems(scripts / "buildsystems")
        , buildsystems_msbuild_targets(buildsystems / "msbuild" / "vcpkg.targets")
        , buildsystems_msbuild_props(buildsystems / "msbuild" / "vcpkg.props")
        , ports_cmake(filesystem.almost_canonical(scripts / "ports.cmake", VCPKG_LINE_INFO))
        , triplets(filesystem.almost_canonical(root / "triplets", VCPKG_LINE_INFO))
        , community_triplets(filesystem.almost_canonical(triplets / "community", VCPKG_LINE_INFO))
    {
        Debug::print("Using vcpkg-root: ", root, '\n');
        Debug::print("Using scripts-root: ", scripts, '\n');
        Debug::print("Using builtin-registry: ", builtin_registry_versions, '\n');
        Debug::print("Using downloads-root: ", downloads, '\n');

        {
            auto maybe_manifest_config = config_from_manifest(m_pimpl->m_manifest_path, m_pimpl->m_manifest_doc);
            auto maybe_config_json = config_from_json(m_pimpl->m_config_dir / "vcpkg-configuration.json", filesystem);

            m_pimpl->m_config = merge_validate_configs(std::move(maybe_manifest_config),
                                                       m_pimpl->m_manifest_dir,
                                                       std::move(maybe_config_json),
                                                       m_pimpl->m_config_dir,
                                                       *this);

            auto resolve_relative_to_config = [&](const std::string& overlay_path) {
                return (m_pimpl->m_config.directory / overlay_path).native();
            };

            if (!m_pimpl->m_config.directory.empty())
            {
                auto& config = m_pimpl->m_config.config;
                Util::transform(config.overlay_ports, resolve_relative_to_config);
                Util::transform(config.overlay_triplets, resolve_relative_to_config);
            }

            overlay_ports = merge_overlays(
                args.cli_overlay_ports, get_configuration().config.overlay_ports, args.env_overlay_ports);
            overlay_triplets = merge_overlays(
                args.cli_overlay_triplets, get_configuration().config.overlay_triplets, args.env_overlay_triplets);

            m_pimpl->m_registry_set = m_pimpl->m_config.instantiate_registry_set(*this);
        }

        for (const std::string& triplet : this->overlay_triplets)
        {
            m_pimpl->triplets_dirs.emplace_back(filesystem.almost_canonical(triplet, VCPKG_LINE_INFO));
        }
        m_pimpl->triplets_dirs.emplace_back(triplets);
        m_pimpl->triplets_dirs.emplace_back(community_triplets);

        // metrics from configuration
        auto default_registry = m_pimpl->m_registry_set->default_registry();
        auto other_registries = m_pimpl->m_registry_set->registries();
        MetricsSubmission metrics;
        if (default_registry)
        {
            metrics.track_string(StringMetric::RegistriesDefaultRegistryKind, default_registry->kind().to_string());
        }
        else
        {
            metrics.track_string(StringMetric::RegistriesDefaultRegistryKind, "disabled");
        }

        if (other_registries.size() != 0)
        {
            std::vector<StringLiteral> registry_kinds;
            for (const auto& reg : other_registries)
            {
                registry_kinds.push_back(reg.implementation().kind());
            }
            Util::sort_unique_erase(registry_kinds);
            metrics.track_string(StringMetric::RegistriesKindsUsed, Strings::join(",", registry_kinds));
        }

        get_global_metrics_collector().track_submission(std::move(metrics));
    }

    Path VcpkgPaths::package_dir(const PackageSpec& spec) const { return this->packages() / spec.dir(); }
    Path VcpkgPaths::build_dir(const PackageSpec& spec) const { return this->buildtrees() / spec.name(); }
    Path VcpkgPaths::build_dir(StringView package_name) const { return this->buildtrees() / package_name.to_string(); }

    Path VcpkgPaths::build_info_file_path(const PackageSpec& spec) const
    {
        return this->package_dir(spec) / "BUILD_INFO";
    }

    Path VcpkgPaths::baselines_output() const { return buildtrees() / "versioning_" / "baselines"; }
    Path VcpkgPaths::versions_output() const { return buildtrees() / "versioning_" / "versions"; }

    Path InstalledPaths::listfile_path(const BinaryParagraph& pgh) const
    {
        return this->vcpkg_dir_info() / (pgh.fullstem() + ".list");
    }

    bool VcpkgPaths::is_valid_triplet(Triplet t) const
    {
        const auto it = Util::find_if(this->get_available_triplets(), [&](auto&& available_triplet) {
            return t.canonical_name() == available_triplet.name;
        });
        return it != this->get_available_triplets().cend();
    }

    const std::vector<std::string> VcpkgPaths::get_available_triplets_names() const
    {
        return vcpkg::Util::fmap(this->get_available_triplets(),
                                 [](auto&& triplet_file) -> std::string { return triplet_file.name; });
    }

    const std::vector<VcpkgPaths::TripletFile>& VcpkgPaths::get_available_triplets() const
    {
        return m_pimpl->available_triplets.get_lazy([this]() -> std::vector<TripletFile> {
            std::vector<TripletFile> output;
            Filesystem& fs = this->get_filesystem();
            for (auto&& triplets_dir : m_pimpl->triplets_dirs)
            {
                for (auto&& path : fs.get_regular_files_non_recursive(triplets_dir, VCPKG_LINE_INFO))
                {
                    if (Strings::case_insensitive_ascii_equals(path.extension(), ".cmake"))
                    {
                        output.emplace_back(TripletFile(path.stem(), triplets_dir));
                    }
                }
            }

            return output;
        });
    }

    const std::map<std::string, std::string>& VcpkgPaths::get_cmake_script_hashes() const
    {
        return m_pimpl->cmake_script_hashes.get_lazy([this]() -> std::map<std::string, std::string> {
            auto& fs = this->get_filesystem();
            std::map<std::string, std::string> helpers;
            auto files = fs.get_regular_files_non_recursive(this->scripts / "cmake", VCPKG_LINE_INFO);
            for (auto&& file : files)
            {
                if (file.filename() == ".DS_Store")
                {
                    continue;
                }
                helpers.emplace(file.stem().to_string(),
                                Hash::get_file_hash(fs, file, Hash::Algorithm::Sha256).value_or_exit(VCPKG_LINE_INFO));
            }
            return helpers;
        });
    }

    StringView VcpkgPaths::get_ports_cmake_hash() const
    {
        return m_pimpl->ports_cmake_hash.get_lazy([this]() -> std::string {
            return Hash::get_file_hash(get_filesystem(), ports_cmake, Hash::Algorithm::Sha256)
                .value_or_exit(VCPKG_LINE_INFO);
        });
    }

    static LockFile::LockDataType lockdata_from_json_object(const Json::Object& obj)
    {
        LockFile::LockDataType ret;
        for (auto&& repo_to_ref_info_value : obj)
        {
            auto repo = repo_to_ref_info_value.first;
            const auto& ref_info_value = repo_to_ref_info_value.second;

            if (!ref_info_value.is_object())
            {
                Debug::print("Lockfile value for key '", repo, "' was not an object\n");
                return ret;
            }

            for (auto&& reference_to_commit : ref_info_value.object(VCPKG_LINE_INFO))
            {
                auto reference = reference_to_commit.first;
                const auto& commit = reference_to_commit.second;

                if (!commit.is_string())
                {
                    Debug::print("Lockfile value for key '", reference, "' was not a string\n");
                    return ret;
                }
                auto sv = commit.string(VCPKG_LINE_INFO);
                if (!is_git_commit_sha(sv))
                {
                    Debug::print("Lockfile value for key '", reference, "' was not a string\n");
                    return ret;
                }
                ret.emplace(repo.to_string(), LockFile::EntryData{reference.to_string(), sv.to_string(), true});
            }
        }
        return ret;
    }

    static Json::Object lockdata_to_json_object(const LockFile::LockDataType& lockdata)
    {
        Json::Object obj;
        for (auto it = lockdata.begin(); it != lockdata.end();)
        {
            const auto& repo = it->first;
            auto repo_info_range = lockdata.equal_range(repo);

            Json::Object repo_info;
            for (auto repo_it = repo_info_range.first; repo_it != repo_info_range.second; ++repo_it)
            {
                repo_info.insert(repo_it->second.reference, Json::Value::string(repo_it->second.commit_id));
            }
            repo_info.sort_keys();
            obj.insert(repo, std::move(repo_info));
            it = repo_info_range.second;
        }

        return obj;
    }

    static LockFile load_lockfile(const Filesystem& fs, const Path& p)
    {
        LockFile ret;
        std::error_code ec;
        auto maybe_lock_contents = Json::parse_file(fs, p, ec);
        if (ec)
        {
            Debug::print("Failed to load lockfile: ", ec.message(), "\n");
            return ret;
        }
        else if (auto lock_contents = maybe_lock_contents.get())
        {
            auto& doc = lock_contents->first;
            if (!doc.is_object())
            {
                Debug::print("Lockfile was not an object\n");
                return ret;
            }

            ret.lockdata = lockdata_from_json_object(doc.object(VCPKG_LINE_INFO));

            return ret;
        }
        else
        {
            Debug::print("Failed to load lockfile:\n", maybe_lock_contents.error()->to_string());
            return ret;
        }
    }

    LockFile& VcpkgPaths::get_installed_lockfile() const
    {
        if (!m_pimpl->m_installed_lock.has_value())
        {
            m_pimpl->m_installed_lock = load_lockfile(get_filesystem(), installed().lockfile_path());
        }
        return *m_pimpl->m_installed_lock.get();
    }

    void VcpkgPaths::flush_lockfile() const
    {
        // If the lock file was not loaded, no need to flush it.
        if (!m_pimpl->m_installed_lock.has_value()) return;
        // lockfile was not modified, no need to write anything to disk.
        const auto& lockfile = *m_pimpl->m_installed_lock.get();
        if (!lockfile.modified) return;

        auto obj = lockdata_to_json_object(lockfile.lockdata);

        get_filesystem().write_rename_contents(
            installed().lockfile_path(), "vcpkg-lock.json.tmp", Json::stringify(obj), VCPKG_LINE_INFO);
    }

    const Path VcpkgPaths::get_triplet_file_path(Triplet triplet) const
    {
        return m_pimpl->m_triplets_cache.get_lazy(
            triplet, [&]() -> auto{
                for (const auto& triplet_dir : m_pimpl->triplets_dirs)
                {
                    auto path = triplet_dir / (triplet.canonical_name() + ".cmake");
                    if (this->get_filesystem().exists(path, IgnoreErrors{}))
                    {
                        return path;
                    }
                }

                Checks::msg_exit_with_message(
                    VCPKG_LINE_INFO, msgTripletFileNotFound, msg::triplet = triplet.canonical_name());
            });
    }

    const ToolCache& VcpkgPaths::get_tool_cache() const { return *m_pimpl->m_tool_cache; }
    const Path& VcpkgPaths::get_tool_exe(StringView tool, MessageSink& status_messages) const
    {
        return m_pimpl->m_tool_cache->get_tool_path(tool, status_messages);
    }
    const std::string& VcpkgPaths::get_tool_version(StringView tool, MessageSink& status_messages) const
    {
        return m_pimpl->m_tool_cache->get_tool_version(tool, status_messages);
    }

    GitConfig VcpkgPaths::git_builtin_config() const
    {
        GitConfig conf;
        conf.git_exe = get_tool_exe(Tools::GIT, stdout_sink);
        conf.git_dir = this->root / ".git";
        conf.git_work_tree = this->root;
        return conf;
    }

    Command VcpkgPaths::git_cmd_builder(const Path& dot_git_dir, const Path& work_tree) const
    {
        Command ret(get_tool_exe(Tools::GIT, stdout_sink));
        if (!dot_git_dir.empty())
        {
            ret.string_arg(Strings::concat("--git-dir=", dot_git_dir));
        }
        if (!work_tree.empty())
        {
            ret.string_arg(Strings::concat("--work-tree=", work_tree));
        }
        ret.string_arg("-c").string_arg("core.autocrlf=false");
        return ret;
    }

    ExpectedL<std::string> VcpkgPaths::get_current_git_sha() const
    {
        if (auto sha = m_pimpl->m_bundle.m_embedded_git_sha.get())
        {
            return {*sha, expected_left_tag};
        }
        auto cmd = git_cmd_builder(this->root / ".git", this->root);
        cmd.string_arg("rev-parse").string_arg("HEAD");
        return flatten_out(cmd_execute_and_capture_output(cmd), Tools::GIT).map([](std::string&& output) {
            return Strings::trim(std::move(output));
        });
    }
    std::string VcpkgPaths::get_toolver_diagnostics() const
    {
        std::string ret;
        Strings::append(ret, "    vcpkg-tool version: ", Commands::Version::version, "\n");
        if (m_pimpl->m_bundle.m_readonly)
        {
            Strings::append(ret, "    vcpkg-readonly: true\n");
            const auto sha = get_current_git_sha();
            Strings::append(ret, "    vcpkg-scripts version: ", sha ? StringView(*sha.get()) : "unknown", "\n");
        }
        else
        {
            const auto dot_git_dir = root / ".git";
            Command showcmd = git_cmd_builder(dot_git_dir, dot_git_dir)
                                  .string_arg("show")
                                  .string_arg("--pretty=format:%h %cd (%cr)")
                                  .string_arg("-s")
                                  .string_arg("--date=short")
                                  .string_arg("HEAD");

            const auto maybe_output = flatten_out(cmd_execute_and_capture_output(showcmd), Tools::GIT);
            if (const auto output = maybe_output.get())
            {
                Strings::append(ret, "    vcpkg-scripts version: ", *output, "\n");
            }
            else
            {
                Strings::append(ret, "    vcpkg-scripts version: unknown\n");
            }
        }
        return ret;
    }

    std::string VcpkgPaths::get_current_git_sha_baseline_message() const
    {
        const auto& git_config = git_builtin_config();
        if (is_shallow_clone(git_config).value_or(false))
        {
            return msg::format(msgShallowRepositoryDetected, msg::path = git_config.git_dir).to_string();
        }

        auto maybe_cur_sha = get_current_git_sha();
        if (auto p_sha = maybe_cur_sha.get())
        {
            return msg::format(msgCurrentCommitBaseline, msg::value = *p_sha).to_string();
        }
        else
        {
            return msg::format(msgFailedToDetermineCurrentCommit)
                .append_raw('\n')
                .append_raw(maybe_cur_sha.error())
                .to_string();
        }
    }

    ExpectedL<std::string> VcpkgPaths::git_show(StringView treeish, const Path& dot_git_dir) const
    {
        // All git commands are run with: --git-dir={dot_git_dir} --work-tree={work_tree_temp}
        // git clone --no-checkout --local {vcpkg_root} {dot_git_dir}
        Command showcmd = git_cmd_builder(dot_git_dir, dot_git_dir).string_arg("show").string_arg(treeish);
<<<<<<< HEAD

        auto output = cmd_execute_and_capture_output(showcmd);
        if (output.exit_code == 0)
        {
            return {std::move(output.output), expected_left_tag};
        }
        else
        {
            return {std::move(output.output), expected_right_tag};
        }
    }

    ExitCodeAndOutput VcpkgPaths::git_commit(const Path& dot_git_dir,
                                             std::vector<Path>&& files,
                                             const std::string& message,
                                             bool amend) const
    {
        for (auto& path : files)
            path = get_filesystem().relative(path, dot_git_dir.parent_path(), VCPKG_LINE_INFO);
        Command add_cmd = git_cmd_builder(dot_git_dir, dot_git_dir.parent_path())
                              .string_arg("add")
                              .string_arg("--force")
                              .string_arg("--");
        for (const auto& path : files)
            add_cmd.string_arg(path);
        const auto result = cmd_execute_and_capture_output(add_cmd);
        if (result.exit_code != 0) return result;

        Command commit_cmd = git_cmd_builder(dot_git_dir, dot_git_dir.parent_path()).string_arg("commit");
        if (amend)
        {
            commit_cmd.string_arg("--amend");
        }
        if (!message.empty())
        {
            commit_cmd.string_arg("-m").string_arg(message);
        }
        else if (amend)
        {
            commit_cmd.string_arg("--no-edit");
        }
        commit_cmd.string_arg("--");
        for (const auto& path : files)
            commit_cmd.string_arg(path);

        return cmd_execute_and_capture_output(commit_cmd);
    }

    ExpectedL<bool> VcpkgPaths::git_port_has_local_changes(StringView port_name) const
    {
        const auto cmd = git_cmd_builder({}, {})
                             .string_arg("status")
                             .string_arg("--porcelain=v1")
                             .string_arg("--")
                             .string_arg(Strings::concat("ports/", port_name));
        auto output = cmd_execute_and_capture_output(cmd);
        if (output.exit_code == 0)
        {
            return !output.output.empty();
        }

        return msg::format(msgGitCommandFailed, msg::command_line = cmd.command_line());
=======
        return flatten_out(cmd_execute_and_capture_output(showcmd), Tools::GIT);
>>>>>>> 16d6d44e
    }

    ExpectedS<std::map<std::string, std::string, std::less<>>> VcpkgPaths::git_get_local_port_treeish_map() const
    {
        const auto local_repo = this->root / ".git";
        const auto git_cmd = git_cmd_builder({}, {})
                                 .string_arg("-C")
                                 .string_arg(this->builtin_ports_directory())
                                 .string_arg("ls-tree")
                                 .string_arg("-d")
                                 .string_arg("HEAD")
                                 .string_arg("--");

        auto maybe_output = flatten_out(cmd_execute_and_capture_output(git_cmd), Tools::GIT);
        if (const auto output = maybe_output.get())
        {
            std::map<std::string, std::string, std::less<>> ret;
            const auto lines = Strings::split(std::move(*output), '\n');
            // The first line of the output is always the parent directory itself.
            for (auto&& line : lines)
            {
                // The default output comes in the format:
                // <mode> SP <type> SP <object> TAB <file>
                auto split_line = Strings::split(line, '\t');
                if (split_line.size() != 2)
                {
                    return Strings::format("Error: Unexpected output from command `%s`. Couldn't split by `\\t`.\n%s",
                                           git_cmd.command_line(),
                                           line);
                }

                auto file_info_section = Strings::split(split_line[0], ' ');
                if (file_info_section.size() != 3)
                {
                    return Strings::format("Error: Unexpected output from command `%s`. Couldn't split by ` `.\n%s",
                                           git_cmd.command_line(),
                                           line);
                }

                ret.emplace(split_line[1], file_info_section.back());
            }
            return ret;
        }

        return Strings::format("Error: Couldn't get local treeish objects for ports.\n%s", maybe_output.error());
    }

    ExpectedS<Path> VcpkgPaths::git_checkout_port(StringView port_name,
                                                  StringView git_tree,
                                                  const Path& dot_git_dir) const
    {
        /* Check out a git tree into the versioned port recipes folder
         *
         * Since we are checking a git tree object, all files will be checked out to the root of `work-tree`.
         * Because of that, it makes sense to use the git hash as the name for the directory.
         */
        Filesystem& fs = get_filesystem();
        auto destination = this->versions_output() / port_name / git_tree;
        if (fs.exists(destination, IgnoreErrors{}))
        {
            return destination;
        }

        const auto destination_tmp = this->versions_output() / port_name / Strings::concat(git_tree, ".tmp");
        const auto destination_tar = this->versions_output() / port_name / Strings::concat(git_tree, ".tar");
#define PRELUDE "Error: while checking out port ", port_name, " with git tree ", git_tree, "\n"
        std::error_code ec;
        Path failure_point;
        fs.remove_all(destination_tmp, ec, failure_point);
        if (ec)
        {
            return {Strings::concat(PRELUDE, "Error: while removing ", failure_point, ": ", ec.message()),
                    expected_right_tag};
        }
        fs.create_directories(destination_tmp, ec);
        if (ec)
        {
            return {Strings::concat(PRELUDE, "Error: while creating directories ", destination_tmp, ": ", ec.message()),
                    expected_right_tag};
        }

        auto tar_cmd_builder = git_cmd_builder(dot_git_dir, dot_git_dir)
                                   .string_arg("archive")
                                   .string_arg(git_tree)
                                   .string_arg("-o")
                                   .string_arg(destination_tar);
        auto maybe_tar_output = flatten(cmd_execute_and_capture_output(tar_cmd_builder), Tools::TAR);
        if (!maybe_tar_output)
        {
            auto message =
                Strings::concat(PRELUDE, "Error: Failed to tar port directory\n", std::move(maybe_tar_output).error());

            const auto& git_config = git_builtin_config();
            if (is_shallow_clone(git_config).value_or(false))
            {
                message.push_back('\n');
                message.append(msg::format(msgShallowRepositoryDetected, msg::path = git_config.git_dir).to_string());
            }
            return {
                std::move(message),
                expected_right_tag,
            };
        }

        extract_tar_cmake(this->get_tool_exe(Tools::CMAKE, stdout_sink), destination_tar, destination_tmp);
        fs.remove(destination_tar, ec);
        if (ec)
        {
            return {Strings::concat(PRELUDE, "Error: while removing ", destination_tar, ": ", ec.message()),
                    expected_right_tag};
        }
        fs.rename_with_retry(destination_tmp, destination, ec);
        if (ec)
        {
            return {Strings::concat(
                        PRELUDE, "Error: while renaming ", destination_tmp, " to ", destination, ": ", ec.message()),
                    expected_right_tag};
        }

        return destination;
#undef PRELUDE
    }

    ExpectedS<std::string> VcpkgPaths::git_fetch_from_remote_registry(StringView repo, StringView treeish) const
    {
        auto& fs = get_filesystem();

        const auto& work_tree = m_pimpl->m_registries_work_tree_dir;
        fs.create_directories(work_tree, VCPKG_LINE_INFO);
        const auto& dot_git_dir = m_pimpl->m_registries_dot_git_dir;

        Command init_registries_git_dir = git_cmd_builder(dot_git_dir, work_tree).string_arg("init");
        auto maybe_init_output = flatten(cmd_execute_and_capture_output(init_registries_git_dir), Tools::GIT);
        if (!maybe_init_output)
        {
            return {Strings::format("Error: Failed to initialize local repository %s.\n%s\n",
                                    work_tree,
                                    std::move(maybe_init_output).error()),
                    expected_right_tag};
        }

        auto lock_file = work_tree / ".vcpkg-lock";

        auto guard = fs.take_exclusive_file_lock(lock_file, IgnoreErrors{});
        Command fetch_git_ref = git_cmd_builder(dot_git_dir, work_tree)
                                    .string_arg("fetch")
                                    .string_arg("--update-shallow")
                                    .string_arg("--")
                                    .string_arg(repo)
                                    .string_arg(treeish);

        auto maybe_fetch_output = flatten(cmd_execute_and_capture_output(fetch_git_ref), Tools::GIT);
        if (!maybe_fetch_output)
        {
            return {Strings::format("Error: Failed to fetch ref %s from repository %s.\n%s\n",
                                    treeish,
                                    repo,
                                    std::move(maybe_fetch_output).error()),
                    expected_right_tag};
        }

        Command get_fetch_head =
            git_cmd_builder(dot_git_dir, work_tree).string_arg("rev-parse").string_arg("FETCH_HEAD");
        return flatten_out(cmd_execute_and_capture_output(get_fetch_head), Tools::GIT)
            .map([](std::string&& output) { return Strings::trim(output).to_string(); })
            .map_error([](LocalizedString&& err) {
                return Strings::concat("Error: Failed to rev-parse FETCH_HEAD.\n", err.extract_data(), "\n");
            });
    }

    ExpectedS<Unit> VcpkgPaths::git_fetch(StringView repo, StringView treeish) const
    {
        auto& fs = get_filesystem();

        const auto& work_tree = m_pimpl->m_registries_work_tree_dir;
        fs.create_directories(work_tree, VCPKG_LINE_INFO);

        auto lock_file = work_tree / ".vcpkg-lock";

        auto guard = fs.take_exclusive_file_lock(lock_file, IgnoreErrors{});

        const auto& dot_git_dir = m_pimpl->m_registries_dot_git_dir;

        Command init_registries_git_dir = git_cmd_builder(dot_git_dir, work_tree).string_arg("init");
        auto maybe_init_output = flatten(cmd_execute_and_capture_output(init_registries_git_dir), Tools::GIT);
        if (!maybe_init_output)
        {
            return Strings::format("Error: Failed to initialize local repository %s.\n%s\n",
                                   work_tree,
                                   std::move(maybe_init_output).error());
        }

        Command fetch_git_ref = git_cmd_builder(dot_git_dir, work_tree)
                                    .string_arg("fetch")
                                    .string_arg("--update-shallow")
                                    .string_arg("--")
                                    .string_arg(repo)
                                    .string_arg(treeish);

        auto maybe_fetch_output = flatten(cmd_execute_and_capture_output(fetch_git_ref), Tools::GIT);
        if (!maybe_fetch_output)
        {
            return Strings::format("Error: Failed to fetch ref %s from repository %s.\n%s\n",
                                   treeish,
                                   repo,
                                   std::move(maybe_fetch_output).error());
        }

        return {Unit{}};
    }

    // returns an error if there was an unexpected error; returns nullopt if the file doesn't exist at the specified
    // hash
    ExpectedL<std::string> VcpkgPaths::git_show_from_remote_registry(StringView hash, const Path& relative_path) const
    {
        auto revision = Strings::format("%s:%s", hash, relative_path.generic_u8string());
        Command git_show = git_cmd_builder(m_pimpl->m_registries_dot_git_dir, m_pimpl->m_registries_work_tree_dir)
                               .string_arg("show")
                               .string_arg(revision);

        return flatten_out(cmd_execute_and_capture_output(git_show), Tools::GIT);
    }
    ExpectedL<std::string> VcpkgPaths::git_find_object_id_for_remote_registry_path(StringView hash,
                                                                                   const Path& relative_path) const
    {
        auto revision = Strings::format("%s:%s", hash, relative_path.generic_u8string());
        Command git_rev_parse = git_cmd_builder(m_pimpl->m_registries_dot_git_dir, m_pimpl->m_registries_work_tree_dir)
                                    .string_arg("rev-parse")
                                    .string_arg(revision);

        return flatten_out(cmd_execute_and_capture_output(git_rev_parse), Tools::GIT).map([](std::string&& output) {
            return Strings::trim(std::move(output));
        });
    }
    ExpectedS<Path> VcpkgPaths::git_checkout_object_from_remote_registry(StringView object) const
    {
        auto& fs = get_filesystem();
        fs.create_directories(m_pimpl->m_registries_git_trees, VCPKG_LINE_INFO);

        auto git_tree_final = m_pimpl->m_registries_git_trees / object;
        if (fs.exists(git_tree_final, IgnoreErrors{}))
        {
            return git_tree_final;
        }

        auto pid = get_process_id();

        Path git_tree_temp = Strings::format("%s.tmp%ld", git_tree_final, pid);
        Path git_tree_temp_tar = Strings::format("%s.tmp%ld.tar", git_tree_final, pid);
        fs.remove_all(git_tree_temp, VCPKG_LINE_INFO);
        fs.create_directory(git_tree_temp, VCPKG_LINE_INFO);

        const auto& dot_git_dir = m_pimpl->m_registries_dot_git_dir;
        Command git_archive = git_cmd_builder(dot_git_dir, m_pimpl->m_registries_work_tree_dir)
                                  .string_arg("archive")
                                  .string_arg("--format")
                                  .string_arg("tar")
                                  .string_arg(object)
                                  .string_arg("--output")
                                  .string_arg(git_tree_temp_tar);
        auto maybe_git_archive_output = flatten(cmd_execute_and_capture_output(git_archive), Tools::GIT);
        if (!maybe_git_archive_output)
        {
            return {
                Strings::format("git archive failed with message:\n%s", std::move(maybe_git_archive_output).error()),
                expected_right_tag};
        }

        extract_tar_cmake(get_tool_exe(Tools::CMAKE, stdout_sink), git_tree_temp_tar, git_tree_temp);
        // Attempt to remove temporary files, though non-critical.
        fs.remove(git_tree_temp_tar, IgnoreErrors{});

        std::error_code ec;
        fs.rename_with_retry(git_tree_temp, git_tree_final, ec);
        if (fs.exists(git_tree_final, IgnoreErrors{}))
        {
            return git_tree_final;
        }

        if (ec)
        {
            return {Strings::format("rename to %s failed with message:\n%s", git_tree_final, ec.message()),
                    expected_right_tag};
        }
        else
        {
            return {"Unknown error", expected_right_tag};
        }
    }

    Optional<const ManifestAndPath&> VcpkgPaths::get_manifest() const
    {
        if (auto p = m_pimpl->m_manifest_doc.get())
        {
            return *p;
        }
        return nullopt;
    }

    bool VcpkgPaths::manifest_mode_enabled() const { return !m_pimpl->m_manifest_dir.empty(); }

    const ConfigurationAndSource& VcpkgPaths::get_configuration() const { return m_pimpl->m_config; }

    const RegistrySet& VcpkgPaths::get_registry_set() const
    {
        Checks::check_exit(VCPKG_LINE_INFO, m_pimpl->m_registry_set != nullptr);
        return *m_pimpl->m_registry_set;
    }
    const DownloadManager& VcpkgPaths::get_download_manager() const { return *m_pimpl->m_download_manager; }

#if defined(_WIN32)
    static const ToolsetsInformation& get_all_toolsets(details::VcpkgPathsImpl& impl, const Filesystem& fs)
    {
        return impl.toolsets.get_lazy(
            [&fs]() -> ToolsetsInformation { return VisualStudio::find_toolset_instances_preferred_first(fs); });
    }

    static bool toolset_matches_full_version(const Toolset& t, StringView fv)
    {
        // User specification can be a prefix. Example:
        // fv = "14.25", t.full_version = "14.25.28610"
        if (!Strings::starts_with(t.full_version, fv))
        {
            return false;
        }
        return fv.size() == t.full_version.size() || t.full_version[fv.size()] == '.';
    }
#endif

    const Toolset& VcpkgPaths::get_toolset(const PreBuildInfo& prebuildinfo) const
    {
        if (!prebuildinfo.using_vcvars())
        {
            static Toolset external_toolset = []() -> Toolset {
                Toolset ret;
                ret.dumpbin.clear();
                ret.supported_architectures = {ToolsetArchOption{"", get_host_processor(), get_host_processor()}};
                ret.vcvarsall.clear();
                ret.vcvarsall_options = {};
                ret.version = "external";
                ret.visual_studio_root_path.clear();
                return ret;
            }();
            return external_toolset;
        }

#if !defined(WIN32)
        Checks::msg_exit_with_error(VCPKG_LINE_INFO, msgErrorVcvarsUnsupported, msg::triplet = prebuildinfo.triplet);
#else
        const auto& toolsets_info = get_all_toolsets(*m_pimpl, get_filesystem());
        View<Toolset> vs_toolsets = toolsets_info.toolsets;

        const auto tsv = prebuildinfo.platform_toolset.get();
        const auto tsvf = prebuildinfo.platform_toolset_version.get();
        auto vsp = prebuildinfo.visual_studio_path.get();
        if (!vsp && !m_pimpl->m_default_vs_path.empty())
        {
            vsp = &m_pimpl->m_default_vs_path;
        }

        auto candidate = Util::find_if(vs_toolsets, [&](const Toolset& t) {
            return (!tsv || *tsv == t.version) && (!vsp || *vsp == t.visual_studio_root_path) &&
                   (!tsvf || toolset_matches_full_version(t, *tsvf));
        });
        if (candidate == vs_toolsets.end())
        {
            auto error_message = msg::format(msgErrorNoVSInstance, msg::triplet = prebuildinfo.triplet);
            if (vsp)
            {
                error_message.append_raw('\n').append_indent().append(msgErrorNoVSInstanceAt, msg::path = *vsp);
            }
            if (tsv)
            {
                error_message.append_raw('\n').append_indent().append(msgErrorNoVSInstanceVersion, msg::version = *tsv);
            }
            if (tsvf)
            {
                error_message.append_raw('\n').append_indent().append(msgErrorNoVSInstanceFullVersion,
                                                                      msg::version = *tsvf);
            }

            error_message.append_raw('\n').append(toolsets_info.get_localized_debug_info());
            Checks::msg_exit_with_error(VCPKG_LINE_INFO, error_message);
        }
        return *candidate;
#endif
    }

    const Environment& VcpkgPaths::get_action_env(const AbiInfo& abi_info) const
    {
        return m_pimpl->m_env_cache.get_action_env(*this, abi_info);
    }

    const std::string& VcpkgPaths::get_triplet_info(const AbiInfo& abi_info) const
    {
        return m_pimpl->m_env_cache.get_triplet_info(*this, abi_info);
    }

    const CompilerInfo& VcpkgPaths::get_compiler_info(const AbiInfo& abi_info) const
    {
        return m_pimpl->m_env_cache.get_compiler_info(*this, abi_info);
    }

    Filesystem& VcpkgPaths::get_filesystem() const { return m_pimpl->m_fs; }

    bool VcpkgPaths::use_git_default_registry() const { return m_pimpl->m_bundle.m_usegitregistry; }

    const Path& VcpkgPaths::artifacts() const { return m_pimpl->m_artifacts_dir; }
    const Path& VcpkgPaths::registries_cache() const { return m_pimpl->m_registries_cache; }

    const FeatureFlagSettings& VcpkgPaths::get_feature_flags() const { return m_pimpl->m_ff_settings; }

    VcpkgPaths::~VcpkgPaths() = default;
}<|MERGE_RESOLUTION|>--- conflicted
+++ resolved
@@ -1027,23 +1027,14 @@
         // All git commands are run with: --git-dir={dot_git_dir} --work-tree={work_tree_temp}
         // git clone --no-checkout --local {vcpkg_root} {dot_git_dir}
         Command showcmd = git_cmd_builder(dot_git_dir, dot_git_dir).string_arg("show").string_arg(treeish);
-<<<<<<< HEAD
-
-        auto output = cmd_execute_and_capture_output(showcmd);
-        if (output.exit_code == 0)
-        {
-            return {std::move(output.output), expected_left_tag};
-        }
-        else
-        {
-            return {std::move(output.output), expected_right_tag};
-        }
-    }
-
-    ExitCodeAndOutput VcpkgPaths::git_commit(const Path& dot_git_dir,
-                                             std::vector<Path>&& files,
-                                             const std::string& message,
-                                             bool amend) const
+
+        return flatten_out(cmd_execute_and_capture_output(showcmd), Tools::GIT);
+    }
+
+    ExpectedL<std::string> VcpkgPaths::git_commit(const Path& dot_git_dir,
+                                                  std::vector<Path>&& files,
+                                                  const std::string& message,
+                                                  bool amend) const
     {
         for (auto& path : files)
             path = get_filesystem().relative(path, dot_git_dir.parent_path(), VCPKG_LINE_INFO);
@@ -1053,8 +1044,8 @@
                               .string_arg("--");
         for (const auto& path : files)
             add_cmd.string_arg(path);
-        const auto result = cmd_execute_and_capture_output(add_cmd);
-        if (result.exit_code != 0) return result;
+        const auto result = flatten_out(cmd_execute_and_capture_output(add_cmd), add_cmd.command_line());
+        if (!result) return result;
 
         Command commit_cmd = git_cmd_builder(dot_git_dir, dot_git_dir.parent_path()).string_arg("commit");
         if (amend)
@@ -1073,7 +1064,7 @@
         for (const auto& path : files)
             commit_cmd.string_arg(path);
 
-        return cmd_execute_and_capture_output(commit_cmd);
+        return flatten_out(cmd_execute_and_capture_output(commit_cmd), commit_cmd.command_line());
     }
 
     ExpectedL<bool> VcpkgPaths::git_port_has_local_changes(StringView port_name) const
@@ -1083,16 +1074,9 @@
                              .string_arg("--porcelain=v1")
                              .string_arg("--")
                              .string_arg(Strings::concat("ports/", port_name));
-        auto output = cmd_execute_and_capture_output(cmd);
-        if (output.exit_code == 0)
-        {
-            return !output.output.empty();
-        }
-
-        return msg::format(msgGitCommandFailed, msg::command_line = cmd.command_line());
-=======
-        return flatten_out(cmd_execute_and_capture_output(showcmd), Tools::GIT);
->>>>>>> 16d6d44e
+        return flatten_out(cmd_execute_and_capture_output(cmd), cmd.command_line()).map([](const auto& output) {
+            return !output.empty();
+        });
     }
 
     ExpectedS<std::map<std::string, std::string, std::less<>>> VcpkgPaths::git_get_local_port_treeish_map() const
