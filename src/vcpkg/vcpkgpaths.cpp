#include <vcpkg/base/downloads.h>
#include <vcpkg/base/expected.h>
#include <vcpkg/base/files.h>
#include <vcpkg/base/hash.h>
#include <vcpkg/base/jsonreader.h>
#include <vcpkg/base/messages.h>
#include <vcpkg/base/system.debug.h>
#include <vcpkg/base/system.print.h>
#include <vcpkg/base/system.process.h>
#include <vcpkg/base/util.h>

#include <vcpkg/binarycaching.h>
#include <vcpkg/binaryparagraph.h>
#include <vcpkg/build.h>
#include <vcpkg/commands.h>
#include <vcpkg/commands.version.h>
#include <vcpkg/configuration.h>
#include <vcpkg/documentation.h>
#include <vcpkg/globalstate.h>
#include <vcpkg/installedpaths.h>
#include <vcpkg/metrics.h>
#include <vcpkg/packagespec.h>
#include <vcpkg/registries.h>
#include <vcpkg/sourceparagraph.h>
#include <vcpkg/tools.h>
#include <vcpkg/vcpkgcmdarguments.h>
#include <vcpkg/vcpkgpaths.h>
#include <vcpkg/visualstudio.h>

namespace
{
    using namespace vcpkg;
    static Path process_input_directory_impl(
        Filesystem& filesystem, const Path& root, std::string* option, StringLiteral name, LineInfo li)
    {
        if (option)
        {
            return filesystem.almost_canonical(*option, li);
        }
        else
        {
            return root / name;
        }
    }

    static Path process_input_directory(
        Filesystem& filesystem, const Path& root, std::string* option, StringLiteral name, LineInfo li)
    {
        auto result = process_input_directory_impl(filesystem, root, option, name, li);
        Debug::print("Using ", name, "-root: ", result, '\n');
        return result;
    }

    static Path process_output_directory(Filesystem& fs, const std::string* option, const Path& default_path)
    {
        return fs.almost_canonical(option ? Path(*option) : default_path, VCPKG_LINE_INFO);
    }
} // unnamed namespace

namespace vcpkg
{
    static std::pair<Json::Object, Json::JsonStyle> load_manifest(const Filesystem& fs, const Path& manifest_dir)
    {
        std::error_code ec;
        auto manifest_path = manifest_dir / "vcpkg.json";
        auto manifest_opt = Json::parse_file(fs, manifest_path, ec);
        if (ec)
        {
            Checks::exit_maybe_upgrade(
                VCPKG_LINE_INFO, "Failed to load manifest from directory %s: %s", manifest_dir, ec.message());
        }

        if (!manifest_opt.has_value())
        {
            Checks::exit_maybe_upgrade(
                VCPKG_LINE_INFO, "Failed to parse manifest at %s:\n%s", manifest_path, manifest_opt.error()->format());
        }
        auto manifest_value = std::move(manifest_opt).value_or_exit(VCPKG_LINE_INFO);

        if (!manifest_value.first.is_object())
        {
            print2(Color::error,
                   "Failed to parse manifest at ",
                   manifest_path,
                   ": Manifest files must have a top-level object\n");
            Checks::exit_fail(VCPKG_LINE_INFO);
        }
        return {std::move(manifest_value.first.object()), std::move(manifest_value.second)};
    }

    static Optional<ManifestConfiguration> config_from_manifest(
        const Path& manifest_path, const Optional<std::pair<Json::Object, Json::JsonStyle>>& manifest_doc)
    {
        if (auto manifest = manifest_doc.get())
        {
            return parse_manifest_configuration(manifest_path, manifest->first).value_or_exit(VCPKG_LINE_INFO);
        }
        return nullopt;
    }

    static Optional<Configuration> config_from_json(const Path& config_path, const Filesystem& fs)
    {
        if (!fs.exists(config_path, VCPKG_LINE_INFO))
        {
            return nullopt;
        }

        auto parsed_config = Json::parse_file(VCPKG_LINE_INFO, fs, config_path);
        if (!parsed_config.first.is_object())
        {
            print2(
                Color::error, "Failed to parse ", config_path, ": configuration files must have a top-level object\n");
            msg::println(Color::error, msg::msgSeeURL, msg::url = docs::registries_url);
            Checks::exit_fail(VCPKG_LINE_INFO);
        }
        const auto& obj = parsed_config.first.object();

        Json::Reader reader;
        auto parsed_config_opt = reader.visit(obj, get_configuration_deserializer());
        if (!reader.errors().empty())
        {
            print2(Color::error, "Error: while parsing ", config_path, "\n");
            for (auto&& msg : reader.errors())
                print2("    ", msg, '\n');

            print2("See ", docs::registries_url, " for more information.\n");
            Checks::exit_fail(VCPKG_LINE_INFO);
        }

        return parsed_config_opt;
    }

    static Configuration merge_validate_configs(Optional<ManifestConfiguration>&& manifest_data,
                                                const Path& manifest_dir,
                                                Optional<Configuration>&& config_data,
                                                const Path& config_dir,
                                                const VcpkgPaths& paths)
    {
        Configuration ret;

        if (auto manifest = manifest_data.get())
        {
            if (auto config = manifest->config.get())
            {
                print2(Color::warning,
                       "Embedding `vcpkg-configuration` in a manifest file is an EXPERIMENTAL feature.\n");

                if (manifest->builtin_baseline && config->default_reg)
                {
                    print2(Color::error,
                           "Error: Specifying vcpkg-configuration.default-registry in a manifest file conflicts with "
                           "builtin-baseline.\nPlease remove one of these conflicting settings.\n");
                    Checks::exit_fail(VCPKG_LINE_INFO);
                }

                config->validate_as_active();

                if (config_data.has_value())
                {
                    print2(Color::error,
                           "Ambiguous vcpkg configuration provided by both manifest and configuration file.\n"
                           "-- Delete configuration file \"",
                           config_dir / "vcpkg-configuration.json",
                           "\"\n"
                           "-- Or remove \"vcpkg-configuration\" from the manifest file \"",
                           manifest_dir / "vcpkg.json",
                           "\".");
                    Checks::exit_fail(VCPKG_LINE_INFO);
                }

                ret = std::move(*config);
            }
        }

        if (auto config = config_data.get())
        {
            config->validate_as_active();

            ret = std::move(*config);
        }

        if (auto manifest = manifest_data.get())
        {
            if (auto p_baseline = manifest->builtin_baseline.get())
            {
                LockGuardPtr<Metrics>(g_metrics)->track_property("manifest_baseline", "defined");
                if (!is_git_commit_sha(*p_baseline))
                {
                    LockGuardPtr<Metrics>(g_metrics)->track_property("versioning-error-baseline", "defined");
                    Checks::exit_maybe_upgrade(VCPKG_LINE_INFO,
                                               "Error: the top-level builtin-baseline%s was not a valid commit sha: "
                                               "expected 40 lowercase hexadecimal characters.\n%s\n",
                                               Strings::concat(" (", *p_baseline, ')'),
                                               paths.get_current_git_sha_baseline_message());
                }

                if (ret.default_reg)
                {
                    print2(Color::warning,
                           "warning: attempting to set builtin-baseline in vcpkg.json while overriding the "
                           "default-registry in vcpkg-configuration.json.\n    The default-registry from "
                           "vcpkg-configuration.json will be used.");
                }
                else
                {
                    auto& default_reg = ret.default_reg.emplace();
                    default_reg.kind = "builtin";
                    default_reg.baseline = std::move(*p_baseline);
                }
            }
        }

        return ret;
    }

    namespace details
    {
        namespace
        {
            const ExpectedS<Path>& default_registries_cache_path()
            {
                static auto cachepath = get_platform_cache_home().then([](Path p) -> ExpectedS<Path> {
                    auto maybe_cachepath = get_environment_variable("X_VCPKG_REGISTRIES_CACHE");
                    if (auto p_str = maybe_cachepath.get())
                    {
                        LockGuardPtr<Metrics>(g_metrics)->track_property("X_VCPKG_REGISTRIES_CACHE", "defined");
                        Path path = *p_str;
                        path.make_preferred();
                        const auto status = get_real_filesystem().status(path, VCPKG_LINE_INFO);
                        if (!vcpkg::exists(status))
                        {
                            return {"Path to X_VCPKG_REGISTRIES_CACHE does not exist: " + path.native(),
                                    expected_right_tag};
                        }

                        if (!vcpkg::is_directory(status))
                        {
                            return {"Value of environment variable X_VCPKG_REGISTRIES_CACHE is not a directory: " +
                                        path.native(),
                                    expected_right_tag};
                        }

                        if (!path.is_absolute())
                        {
                            return {"Value of environment variable X_VCPKG_REGISTRIES_CACHE is not absolute: " +
                                        path.native(),
                                    expected_right_tag};
                        }

                        return {std::move(path), expected_left_tag};
                    }

                    if (!p.is_absolute())
                    {
                        return {"default path was not absolute: " + p.native(), expected_right_tag};
                    }

                    p /= "vcpkg/registries";
                    p.make_preferred();
                    return {std::move(p), expected_left_tag};
                });
                return cachepath;
            }
        }

        struct VcpkgPathsImpl
        {
            VcpkgPathsImpl(Filesystem& fs, FeatureFlagSettings ff_settings, RequireExactVersions abiToolsHandling)
                : fs_ptr(&fs)
                , m_tool_cache(get_tool_cache(abiToolsHandling))
                , m_env_cache(ff_settings.compiler_tracking)
                , m_ff_settings(ff_settings)
            {
                const auto& cache_root = default_registries_cache_path().value_or_exit(VCPKG_LINE_INFO);
                registries_work_tree_dir = cache_root / "git";
                registries_dot_git_dir = registries_work_tree_dir / ".git";
                registries_git_trees = cache_root / "git-trees";
            }

            Lazy<std::vector<VcpkgPaths::TripletFile>> available_triplets;
            Lazy<ToolsetsInformation> toolsets;
            Lazy<std::map<std::string, std::string>> cmake_script_hashes;
            Lazy<std::string> ports_cmake_hash;

            Filesystem* fs_ptr;

            Path default_vs_path;
            std::vector<Path> triplets_dirs;

            std::unique_ptr<ToolCache> m_tool_cache;
            Cache<Triplet, Path> m_triplets_cache;
            Build::EnvCache m_env_cache;

            std::unique_ptr<IExclusiveFileLock> file_lock_handle;

            Optional<std::pair<Json::Object, Json::JsonStyle>> m_manifest_doc;
            Path m_manifest_path;
            Path m_config_dir;
            Configuration m_config;
            std::unique_ptr<RegistrySet> m_registry_set;

            DownloadManager m_download_manager;

            FeatureFlagSettings m_ff_settings;

            Optional<InstalledPaths> installed;
            Optional<Path> buildtrees;
            Optional<Path> packages;

            Path registries_work_tree_dir;
            Path registries_dot_git_dir;
            Path registries_git_trees;

            bool m_readonly = false;
            bool m_usegitregistry = false;
            Optional<std::string> m_embedded_git_sha;

            Optional<LockFile> m_installed_lock;
        };
    }

    DECLARE_AND_REGISTER_MESSAGE(VcpkgDisallowedClassicMode,
                                 (),
                                 "",
                                 "Error: Could not locate a manifest (vcpkg.json) above the current working "
                                 "directory.\nThis vcpkg distribution does not have a classic mode instance.");

    const InstalledPaths& VcpkgPaths::installed() const
    {
        if (auto i = m_pimpl->installed.get())
        {
            return *i;
        }
        msg::println(Color::error, msgVcpkgDisallowedClassicMode);
        Checks::exit_fail(VCPKG_LINE_INFO);
    }

    const Path& VcpkgPaths::buildtrees() const
    {
        if (auto i = m_pimpl->buildtrees.get())
        {
            return *i;
        }
        msg::println(Color::error, msgVcpkgDisallowedClassicMode);
        Checks::exit_fail(VCPKG_LINE_INFO);
    }

    const Path& VcpkgPaths::packages() const
    {
        if (auto i = m_pimpl->packages.get())
        {
            return *i;
        }
        msg::println(Color::error, msgVcpkgDisallowedClassicMode);
        Checks::exit_fail(VCPKG_LINE_INFO);
    }

    const Optional<InstalledPaths>& VcpkgPaths::maybe_installed() const { return m_pimpl->installed; }
    const Optional<Path>& VcpkgPaths::maybe_buildtrees() const { return m_pimpl->buildtrees; }
    const Optional<Path>& VcpkgPaths::maybe_packages() const { return m_pimpl->packages; }

    Optional<Path> VcpkgPaths::maybe_get_tmp_path(const std::string* arg_path,
                                                  StringLiteral root_subpath,
                                                  StringLiteral readonly_subpath,
                                                  LineInfo li) const
    {
        if (arg_path)
        {
            return get_filesystem().almost_canonical(*arg_path, li);
        }
        else if (m_pimpl->m_readonly)
        {
            if (auto i = m_pimpl->installed.get())
            {
                return get_filesystem().almost_canonical(i->vcpkg_dir() / readonly_subpath, li);
            }
            else
            {
                return nullopt;
            }
        }
        else
        {
            return get_filesystem().almost_canonical(root / root_subpath, li);
        }
    }

    static Path determine_root(const Filesystem& fs, const Path& original_cwd, const VcpkgCmdArguments& args)
    {
        if (args.vcpkg_root_dir)
        {
            return fs.almost_canonical(*args.vcpkg_root_dir, VCPKG_LINE_INFO);
        }

        auto ret = fs.find_file_recursively_up(original_cwd, ".vcpkg-root", VCPKG_LINE_INFO);
        if (ret.empty())
        {
            return fs.find_file_recursively_up(fs.almost_canonical(get_exe_path_of_current_process(), VCPKG_LINE_INFO),
                                               ".vcpkg-root",
                                               VCPKG_LINE_INFO);
        }

        return ret;
    }

    static void load_bundle_file(const Filesystem& fs, const Path& root, details::VcpkgPathsImpl& impl)
    {
        const auto vcpkg_bundle_file = root / "vcpkg-bundle.json";
        std::error_code ec;
        auto bundle_file = fs.read_contents(vcpkg_bundle_file, ec);
        if (!ec)
        {
            auto maybe_bundle_doc = Json::parse(bundle_file, bundle_file);
            if (auto bundle_doc = maybe_bundle_doc.get())
            {
                const auto& first_object = bundle_doc->first.object();
                if (auto v = first_object.get("readonly"))
                {
                    impl.m_readonly = v->boolean();
                }

                if (auto v = first_object.get("usegitregistry"))
                {
                    impl.m_usegitregistry = v->boolean();
                }

                if (auto v = first_object.get("embeddedsha"))
                {
                    impl.m_embedded_git_sha = v->string().to_string();
                }
            }
            else
            {
                print2(Color::error, "Error: Invalid bundle definition.\n", maybe_bundle_doc.error()->format());
                Checks::exit_fail(VCPKG_LINE_INFO);
            }
        }

        Debug::print("Bundle config: readonly=",
                     impl.m_readonly,
                     ", usegitregistry=",
                     impl.m_usegitregistry,
                     ", embeddedsha=",
                     impl.m_embedded_git_sha.value_or("nullopt"),
                     "\n");
    }

    static Path preferred_current_path(const Filesystem& fs)
    {
#if defined(_WIN32)
        return vcpkg::win32_fix_path_case(fs.current_path(VCPKG_LINE_INFO));
#else
        return fs.current_path(VCPKG_LINE_INFO);
#endif
    }

    VcpkgPaths::VcpkgPaths(Filesystem& filesystem, const VcpkgCmdArguments& args)
        : original_cwd(preferred_current_path(filesystem))
        , root(determine_root(filesystem, original_cwd, args))
        , m_pimpl(std::make_unique<details::VcpkgPathsImpl>(
              filesystem,
              args.feature_flag_settings(),
              Util::Enum::to_enum<RequireExactVersions>(args.exact_abi_tools_versions.value_or(false))))
    {
        Checks::check_exit(VCPKG_LINE_INFO, !root.empty(), "Error: Could not detect vcpkg-root.");
        Debug::print("Using vcpkg-root: ", root, '\n');

        builtin_ports = process_output_directory(filesystem, args.builtin_ports_root_dir.get(), root / "ports");
        builtin_registry_versions =
            process_output_directory(filesystem, args.builtin_registry_versions_dir.get(), root / "versions");

        load_bundle_file(filesystem, root, *m_pimpl);

        const auto vcpkg_root_file = root / ".vcpkg-root";
        std::error_code ec;
        if (args.manifests_enabled())
        {
            if (args.manifest_root_dir)
            {
                manifest_root_dir = filesystem.almost_canonical(*args.manifest_root_dir, VCPKG_LINE_INFO);
            }
            else
            {
                manifest_root_dir = filesystem.find_file_recursively_up(original_cwd, "vcpkg.json", VCPKG_LINE_INFO);
            }
        }

        if (manifest_root_dir.empty())
        {
            m_pimpl->m_config_dir = root;
            if (!m_pimpl->m_readonly)
            {
                m_pimpl->installed.emplace(
                    process_output_directory(filesystem, args.install_root_dir.get(), root / "installed"));
            }
        }
        else
        {
            Debug::print("Using manifest-root: ", manifest_root_dir, '\n');

            m_pimpl->m_config_dir = manifest_root_dir;
            m_pimpl->installed.emplace(process_output_directory(
                filesystem, args.install_root_dir.get(), manifest_root_dir / "vcpkg_installed"));

            if (args.wait_for_lock.value_or(false))
            {
                m_pimpl->file_lock_handle = filesystem.take_exclusive_file_lock(vcpkg_root_file, ec);
            }
            else
            {
                m_pimpl->file_lock_handle = filesystem.try_take_exclusive_file_lock(vcpkg_root_file, ec);
            }

            if (ec)
            {
                bool is_already_locked = ec == std::errc::device_or_resource_busy;
                bool allow_errors = args.ignore_lock_failures.value_or(false);
                if (is_already_locked || !allow_errors)
                {
                    vcpkg::printf(Color::error, "Failed to take the filesystem lock on %s:\n", vcpkg_root_file);
                    vcpkg::printf(Color::error, "    %s\n", ec.message());
                    Checks::exit_fail(VCPKG_LINE_INFO);
                }
            }

            m_pimpl->m_manifest_doc = load_manifest(filesystem, manifest_root_dir);
            m_pimpl->m_manifest_path = manifest_root_dir / "vcpkg.json";
        }

        {
            auto maybe_manifest_config = config_from_manifest(m_pimpl->m_manifest_path, m_pimpl->m_manifest_doc);
            auto maybe_config_json = config_from_json(m_pimpl->m_config_dir / "vcpkg-configuration.json", filesystem);

            m_pimpl->m_config = merge_validate_configs(std::move(maybe_manifest_config),
                                                       manifest_root_dir,
                                                       std::move(maybe_config_json),
                                                       m_pimpl->m_config_dir,
                                                       *this);

            m_pimpl->m_registry_set = m_pimpl->m_config.instantiate_registry_set(*this, m_pimpl->m_config_dir);
        }

        // metrics from configuration
        {
            auto default_registry = m_pimpl->m_registry_set->default_registry();
            auto other_registries = m_pimpl->m_registry_set->registries();
            LockGuardPtr<Metrics> metrics(g_metrics);
            if (default_registry)
            {
                metrics->track_property("registries-default-registry-kind", default_registry->kind());
            }
            else
            {
                metrics->track_property("registries-default-registry-kind", "disabled");
            }

            if (other_registries.size() != 0)
            {
                std::vector<StringLiteral> registry_kinds;
                for (const auto& reg : other_registries)
                {
                    registry_kinds.push_back(reg.implementation().kind());
                }
                Util::sort_unique_erase(registry_kinds);
                metrics->track_property("registries-kinds-used", Strings::join(",", registry_kinds));
            }
        }

        m_pimpl->buildtrees = maybe_get_tmp_path(args.buildtrees_root_dir.get(), "buildtrees", "blds", VCPKG_LINE_INFO);
        m_pimpl->packages = maybe_get_tmp_path(args.packages_root_dir.get(), "packages", "pkgs", VCPKG_LINE_INFO);

        if (args.downloads_root_dir)
        {
            downloads = *args.downloads_root_dir;
        }
        else if (m_pimpl->m_readonly)
        {
            downloads = get_platform_cache_home().value_or_exit(VCPKG_LINE_INFO) / "vcpkg" / "downloads";
        }
        else
        {
            downloads = root / "downloads";
        }
        downloads = filesystem.almost_canonical(downloads, VCPKG_LINE_INFO);

        m_pimpl->m_download_manager =
            DownloadManager{parse_download_configuration(args.asset_sources_template()).value_or_exit(VCPKG_LINE_INFO)};
        scripts = process_input_directory(filesystem, root, args.scripts_root_dir.get(), "scripts", VCPKG_LINE_INFO);
        prefab = root / "prefab";

        Debug::print("Using downloads-root: ", downloads, '\n');
        Debug::print("Using scripts-root: ", scripts, '\n');
        Debug::print("Using builtin-ports: ", builtin_ports, '\n');
        Debug::print("Using builtin-registry: ", builtin_registry_versions, '\n');
        if (auto i = m_pimpl->installed.get())
        {
            Debug::print("Using installed-root: ", i->root(), '\n');
        }
        Debug::print("Using packages-root: ", m_pimpl->packages.value_or("nullopt"), '\n');
        Debug::print("Using buildtrees-root: ", m_pimpl->buildtrees.value_or("nullopt"), '\n');

        if (args.default_visual_studio_path)
        {
            m_pimpl->default_vs_path = filesystem.almost_canonical(*args.default_visual_studio_path, VCPKG_LINE_INFO);
        }

        triplets = filesystem.almost_canonical(root / "triplets", VCPKG_LINE_INFO);
        community_triplets = filesystem.almost_canonical(triplets / "community", VCPKG_LINE_INFO);

        tools = downloads / "tools";
        buildsystems = scripts / "buildsystems";
        const auto msbuildDirectory = buildsystems / "msbuild";
        buildsystems_msbuild_targets = msbuildDirectory / "vcpkg.targets";
        buildsystems_msbuild_props = msbuildDirectory / "vcpkg.props";

        ports_cmake = filesystem.almost_canonical(scripts / "ports.cmake", VCPKG_LINE_INFO);

        for (auto&& overlay_triplets_dir : args.overlay_triplets)
        {
            m_pimpl->triplets_dirs.emplace_back(filesystem.almost_canonical(overlay_triplets_dir, VCPKG_LINE_INFO));
        }
        m_pimpl->triplets_dirs.emplace_back(triplets);
        m_pimpl->triplets_dirs.emplace_back(community_triplets);
    }

    Path VcpkgPaths::package_dir(const PackageSpec& spec) const { return this->packages() / spec.dir(); }
    Path VcpkgPaths::build_dir(const PackageSpec& spec) const { return this->buildtrees() / spec.name(); }
    Path VcpkgPaths::build_dir(const std::string& package_name) const { return this->buildtrees() / package_name; }

    Path VcpkgPaths::build_info_file_path(const PackageSpec& spec) const
    {
        return this->package_dir(spec) / "BUILD_INFO";
    }

    Path VcpkgPaths::baselines_output() const { return buildtrees() / "versioning_" / "baselines"; }
    Path VcpkgPaths::versions_output() const { return buildtrees() / "versioning_" / "versions"; }

    Path InstalledPaths::listfile_path(const BinaryParagraph& pgh) const
    {
        return this->vcpkg_dir_info() / (pgh.fullstem() + ".list");
    }

    bool VcpkgPaths::is_valid_triplet(Triplet t) const
    {
        const auto it = Util::find_if(this->get_available_triplets(), [&](auto&& available_triplet) {
            return t.canonical_name() == available_triplet.name;
        });
        return it != this->get_available_triplets().cend();
    }

    const std::vector<std::string> VcpkgPaths::get_available_triplets_names() const
    {
        return vcpkg::Util::fmap(this->get_available_triplets(),
                                 [](auto&& triplet_file) -> std::string { return triplet_file.name; });
    }

    const std::vector<VcpkgPaths::TripletFile>& VcpkgPaths::get_available_triplets() const
    {
        return m_pimpl->available_triplets.get_lazy([this]() -> std::vector<TripletFile> {
            std::vector<TripletFile> output;
            Filesystem& fs = this->get_filesystem();
            for (auto&& triplets_dir : m_pimpl->triplets_dirs)
            {
                for (auto&& path : fs.get_regular_files_non_recursive(triplets_dir, VCPKG_LINE_INFO))
                {
                    output.emplace_back(TripletFile(path.stem(), triplets_dir));
                }
            }

            return output;
        });
    }

    const std::map<std::string, std::string>& VcpkgPaths::get_cmake_script_hashes() const
    {
        return m_pimpl->cmake_script_hashes.get_lazy([this]() -> std::map<std::string, std::string> {
            auto& fs = this->get_filesystem();
            std::map<std::string, std::string> helpers;
            auto files = fs.get_regular_files_non_recursive(this->scripts / "cmake", VCPKG_LINE_INFO);
            for (auto&& file : files)
            {
                helpers.emplace(file.stem().to_string(),
                                Hash::get_file_hash(VCPKG_LINE_INFO, fs, file, Hash::Algorithm::Sha256));
            }
            return helpers;
        });
    }

    StringView VcpkgPaths::get_ports_cmake_hash() const
    {
        return m_pimpl->ports_cmake_hash.get_lazy([this]() -> std::string {
            return Hash::get_file_hash(VCPKG_LINE_INFO, get_filesystem(), ports_cmake, Hash::Algorithm::Sha256);
        });
    }

    static LockFile::LockDataType lockdata_from_json_object(const Json::Object& obj)
    {
        LockFile::LockDataType ret;
        for (auto&& repo_to_ref_info_value : obj)
        {
            auto repo = repo_to_ref_info_value.first;
            const auto& ref_info_value = repo_to_ref_info_value.second;

            if (!ref_info_value.is_object())
            {
                Debug::print("Lockfile value for key '", repo, "' was not an object\n");
                return ret;
            }

            for (auto&& reference_to_commit : ref_info_value.object())
            {
                auto reference = reference_to_commit.first;
                const auto& commit = reference_to_commit.second;

                if (!commit.is_string())
                {
                    Debug::print("Lockfile value for key '", reference, "' was not a string\n");
                    return ret;
                }
                auto sv = commit.string();
                if (!is_git_commit_sha(sv))
                {
                    Debug::print("Lockfile value for key '", reference, "' was not a git commit sha\n");
                    return ret;
                }
                ret.emplace(repo.to_string(), LockFile::EntryData{reference.to_string(), sv.to_string(), true});
            }
        }
        return ret;
    }

    static Json::Object lockdata_to_json_object(const LockFile::LockDataType& lockdata)
    {
        Json::Object obj;
        for (auto it = lockdata.begin(); it != lockdata.end();)
        {
            const auto& repo = it->first;
            auto repo_info_range = lockdata.equal_range(repo);

            Json::Object repo_info;
            for (auto repo_it = repo_info_range.first; repo_it != repo_info_range.second; ++repo_it)
            {
                repo_info.insert(repo_it->second.reference, Json::Value::string(repo_it->second.commit_id));
            }
            repo_info.sort_keys();
            obj.insert(repo, std::move(repo_info));
            it = repo_info_range.second;
        }

        return obj;
    }

    static LockFile load_lockfile(const Filesystem& fs, const Path& p)
    {
        LockFile ret;
        std::error_code ec;
        auto maybe_lock_contents = Json::parse_file(fs, p, ec);
        if (ec)
        {
            Debug::print("Failed to load lockfile: ", ec.message(), "\n");
            return ret;
        }
        else if (auto lock_contents = maybe_lock_contents.get())
        {
            auto& doc = lock_contents->first;
            if (!doc.is_object())
            {
                Debug::print("Lockfile was not an object\n");
                return ret;
            }

            ret.lockdata = lockdata_from_json_object(doc.object());

            return ret;
        }
        else
        {
            Debug::print("Failed to load lockfile:\n", maybe_lock_contents.error()->format());
            return ret;
        }
    }

    LockFile& VcpkgPaths::get_installed_lockfile() const
    {
        if (!m_pimpl->m_installed_lock.has_value())
        {
            m_pimpl->m_installed_lock = load_lockfile(get_filesystem(), installed().lockfile_path());
        }
        return *m_pimpl->m_installed_lock.get();
    }

    void VcpkgPaths::flush_lockfile() const
    {
        // If the lock file was not loaded, no need to flush it.
        if (!m_pimpl->m_installed_lock.has_value()) return;
        // lockfile was not modified, no need to write anything to disk.
        const auto& lockfile = *m_pimpl->m_installed_lock.get();
        if (!lockfile.modified) return;

        auto obj = lockdata_to_json_object(lockfile.lockdata);

        get_filesystem().write_rename_contents(
            installed().lockfile_path(), "vcpkg-lock.json.tmp", Json::stringify(obj, {}), VCPKG_LINE_INFO);
    }

    const Path VcpkgPaths::get_triplet_file_path(Triplet triplet) const
    {
        return m_pimpl->m_triplets_cache.get_lazy(
            triplet, [&]() -> auto {
                for (const auto& triplet_dir : m_pimpl->triplets_dirs)
                {
                    auto path = triplet_dir / (triplet.canonical_name() + ".cmake");
                    if (this->get_filesystem().exists(path, IgnoreErrors{}))
                    {
                        return path;
                    }
                }

                Checks::exit_with_message(
                    VCPKG_LINE_INFO, "Error: Triplet file %s.cmake not found", triplet.canonical_name());
            });
    }

    const Path& VcpkgPaths::get_tool_exe(const std::string& tool) const
    {
        return m_pimpl->m_tool_cache->get_tool_path(*this, tool);
    }
    const std::string& VcpkgPaths::get_tool_version(const std::string& tool) const
    {
        return m_pimpl->m_tool_cache->get_tool_version(*this, tool);
    }

    Command VcpkgPaths::git_cmd_builder(const Path& dot_git_dir, const Path& work_tree) const
    {
        Command ret(get_tool_exe(Tools::GIT));
        if (!dot_git_dir.empty())
        {
            ret.string_arg(Strings::concat("--git-dir=", dot_git_dir));
        }
        if (!work_tree.empty())
        {
            ret.string_arg(Strings::concat("--work-tree=", work_tree));
        }
        ret.string_arg("-c").string_arg("core.autocrlf=false");
        return ret;
    }

    ExpectedS<std::string> VcpkgPaths::get_current_git_sha() const
    {
        if (auto sha = m_pimpl->m_embedded_git_sha.get())
        {
            return {*sha, expected_left_tag};
        }
        auto cmd = git_cmd_builder(this->root / ".git", this->root);
        cmd.string_arg("rev-parse").string_arg("HEAD");
        auto output = cmd_execute_and_capture_output(cmd);
        if (output.exit_code != 0)
        {
            return {std::move(output.output), expected_right_tag};
        }
        else
        {
            return {Strings::trim(std::move(output.output)), expected_left_tag};
        }
    }
    std::string VcpkgPaths::get_toolver_diagnostics() const
    {
        std::string ret;
        Strings::append(ret, "    vcpkg-tool version: ", Commands::Version::version(), "\n");
        if (m_pimpl->m_readonly)
        {
            Strings::append(ret, "    vcpkg-readonly: true\n");
            const auto sha = get_current_git_sha();
            Strings::append(ret, "    vcpkg-scripts version: ", sha ? StringView(*sha.get()) : "unknown", "\n");
        }
        else
        {
            const auto dot_git_dir = root / ".git";
            Command showcmd = git_cmd_builder(dot_git_dir, dot_git_dir)
                                  .string_arg("show")
                                  .string_arg("--pretty=format:%h %cd (%cr)")
                                  .string_arg("-s")
                                  .string_arg("--date=short")
                                  .string_arg("HEAD");

            auto output = cmd_execute_and_capture_output(showcmd);
            if (output.exit_code == 0)
            {
                Strings::append(ret, "    vcpkg-scripts version: ", output.output, "\n");
            }
            else
            {
                Strings::append(ret, "    vcpkg-scripts version: unknown\n");
            }
        }
        return ret;
    }
    std::string VcpkgPaths::get_current_git_sha_baseline_message() const
    {
        auto maybe_cur_sha = get_current_git_sha();
        if (auto p_sha = maybe_cur_sha.get())
        {
            return Strings::concat(
                "You can use the current commit as a baseline, which is:\n    \"builtin-baseline\": \"", *p_sha, '"');
        }
        else
        {
            return Strings::concat("Failed to determine the current commit:\n", maybe_cur_sha.error());
        }
    }

    ExpectedS<std::string> VcpkgPaths::git_show(const std::string& treeish, const Path& dot_git_dir) const
    {
        // All git commands are run with: --git-dir={dot_git_dir} --work-tree={work_tree_temp}
        // git clone --no-checkout --local {vcpkg_root} {dot_git_dir}
        Command showcmd = git_cmd_builder(dot_git_dir, dot_git_dir).string_arg("show").string_arg(treeish);

        auto output = cmd_execute_and_capture_output(showcmd);
        if (output.exit_code == 0)
        {
            return {std::move(output.output), expected_left_tag};
        }
        else
        {
            return {std::move(output.output), expected_right_tag};
        }
    }

<<<<<<< HEAD
    ExpectedS<std::string> VcpkgPaths::git_describe_head() const
    {
        // All git commands are run with: --git-dir={dot_git_dir} --work-tree={work_tree_temp}
        const auto dot_git_dir = root / ".git";
        Command showcmd = git_cmd_builder(dot_git_dir, dot_git_dir)
                              .string_arg("show")
                              .string_arg("--pretty=format:%h %cd (%cr)")
                              .string_arg("-s")
                              .string_arg("--date=short")
                              .string_arg("HEAD");

        auto output = cmd_execute_and_capture_output(showcmd);
        if (output.exit_code == 0)
        {
            return {std::move(output.output), expected_left_tag};
        }
        return {std::move(output.output), expected_right_tag};
    }

    ExitCodeAndOutput VcpkgPaths::git_commit(const Path& dot_git_dir,
                                             std::vector<Path>&& files,
                                             const std::string& message,
                                             bool amend) const
    {
        for (auto& path : files)
            path = get_filesystem().relative(path, dot_git_dir.parent_path(), VCPKG_LINE_INFO);
        Command add_cmd = git_cmd_builder(dot_git_dir, dot_git_dir.parent_path())
                              .string_arg("add")
                              .string_arg("--force")
                              .string_arg("--");
        for (const auto& path : files)
            add_cmd.path_arg(path);
        const auto result = cmd_execute_and_capture_output(add_cmd);
        if (result.exit_code != 0) return result;

        Command commit_cmd = git_cmd_builder(dot_git_dir, dot_git_dir.parent_path()).string_arg("commit");
        if (amend)
        {
            commit_cmd.string_arg("--amend");
        }
        if (!message.empty())
        {
            commit_cmd.string_arg("-m").string_arg(message);
        }
        else if (amend)
        {
            commit_cmd.string_arg("--no-edit");
        }
        commit_cmd.string_arg("--");
        for (const auto& path : files)
            commit_cmd.path_arg(path);

        return cmd_execute_and_capture_output(commit_cmd);
    }

=======
>>>>>>> 132714c7
    ExpectedS<std::map<std::string, std::string, std::less<>>> VcpkgPaths::git_get_local_port_treeish_map() const
    {
        const auto local_repo = this->root / ".git";
        const auto git_cmd = git_cmd_builder({}, {})
                                 .string_arg("-C")
                                 .path_arg(this->builtin_ports_directory())
                                 .string_arg("ls-tree")
                                 .string_arg("-d")
                                 .string_arg("HEAD")
                                 .string_arg("--");

        auto output = cmd_execute_and_capture_output(git_cmd);
        if (output.exit_code != 0)
            return Strings::format("Error: Couldn't get local treeish objects for ports.\n%s", output.output);

        std::map<std::string, std::string, std::less<>> ret;
        const auto lines = Strings::split(output.output, '\n');
        // The first line of the output is always the parent directory itself.
        for (auto&& line : lines)
        {
            // The default output comes in the format:
            // <mode> SP <type> SP <object> TAB <file>
            auto split_line = Strings::split(line, '\t');
            if (split_line.size() != 2)
                return Strings::format("Error: Unexpected output from command `%s`. Couldn't split by `\\t`.\n%s",
                                       git_cmd.command_line(),
                                       line);

            auto file_info_section = Strings::split(split_line[0], ' ');
            if (file_info_section.size() != 3)
                return Strings::format("Error: Unexpected output from command `%s`. Couldn't split by ` `.\n%s",
                                       git_cmd.command_line(),
                                       line);

            ret.emplace(split_line[1], file_info_section.back());
        }
        return ret;
    }

    ExpectedS<Path> VcpkgPaths::git_checkout_port(StringView port_name,
                                                  StringView git_tree,
                                                  const Path& dot_git_dir) const
    {
        /* Check out a git tree into the versioned port recipes folder
         *
         * Since we are checking a git tree object, all files will be checked out to the root of `work-tree`.
         * Because of that, it makes sense to use the git hash as the name for the directory.
         */
        Filesystem& fs = get_filesystem();
        auto destination = this->versions_output() / port_name / git_tree;
        if (fs.exists(destination, IgnoreErrors{}))
        {
            return destination;
        }

        const auto destination_tmp = this->versions_output() / port_name / Strings::concat(git_tree, ".tmp");
        const auto destination_tar = this->versions_output() / port_name / Strings::concat(git_tree, ".tar");
#define PRELUDE "Error: while checking out port ", port_name, " with git tree ", git_tree, "\n"
        std::error_code ec;
        Path failure_point;
        fs.remove_all(destination_tmp, ec, failure_point);
        if (ec)
        {
            return {Strings::concat(PRELUDE, "Error: while removing ", failure_point, ": ", ec.message()),
                    expected_right_tag};
        }
        fs.create_directories(destination_tmp, ec);
        if (ec)
        {
            return {Strings::concat(PRELUDE, "Error: while creating directories ", destination_tmp, ": ", ec.message()),
                    expected_right_tag};
        }

        auto tar_cmd_builder = git_cmd_builder(dot_git_dir, dot_git_dir)
                                   .string_arg("archive")
                                   .string_arg(git_tree)
                                   .string_arg("-o")
                                   .path_arg(destination_tar);
        const auto tar_output = cmd_execute_and_capture_output(tar_cmd_builder);
        if (tar_output.exit_code != 0)
        {
            return {Strings::concat(PRELUDE, "Error: Failed to tar port directory\n", tar_output.output),
                    expected_right_tag};
        }

        auto extract_cmd_builder =
            Command{this->get_tool_exe(Tools::CMAKE)}.string_arg("-E").string_arg("tar").string_arg("xf").path_arg(
                destination_tar);

        const auto extract_output =
            cmd_execute_and_capture_output(extract_cmd_builder, InWorkingDirectory{destination_tmp});
        if (extract_output.exit_code != 0)
        {
            return {Strings::concat(PRELUDE, "Error: Failed to extract port directory\n", extract_output.output),
                    expected_right_tag};
        }
        fs.remove(destination_tar, ec);
        if (ec)
        {
            return {Strings::concat(PRELUDE, "Error: while removing ", destination_tar, ": ", ec.message()),
                    expected_right_tag};
        }
        fs.rename_with_retry(destination_tmp, destination, ec);
        if (ec)
        {
            return {Strings::concat(
                        PRELUDE, "Error: while renaming ", destination_tmp, " to ", destination, ": ", ec.message()),
                    expected_right_tag};
        }

        return destination;
#undef PRELUDE
    }

    ExpectedS<std::string> VcpkgPaths::git_fetch_from_remote_registry(StringView repo, StringView treeish) const
    {
        auto& fs = get_filesystem();

        auto work_tree = m_pimpl->registries_work_tree_dir;
        fs.create_directories(work_tree, VCPKG_LINE_INFO);
        auto dot_git_dir = m_pimpl->registries_dot_git_dir;

        Command init_registries_git_dir = git_cmd_builder(dot_git_dir, work_tree).string_arg("init");
        auto init_output = cmd_execute_and_capture_output(init_registries_git_dir);
        if (init_output.exit_code != 0)
        {
            return {Strings::format(
                        "Error: Failed to initialize local repository %s.\n%s\n", work_tree, init_output.output),
                    expected_right_tag};
        }

        auto lock_file = work_tree / ".vcpkg-lock";

        auto guard = fs.take_exclusive_file_lock(lock_file, IgnoreErrors{});
        Command fetch_git_ref = git_cmd_builder(dot_git_dir, work_tree)
                                    .string_arg("fetch")
                                    .string_arg("--update-shallow")
                                    .string_arg("--")
                                    .string_arg(repo)
                                    .string_arg(treeish);

        auto fetch_output = cmd_execute_and_capture_output(fetch_git_ref);
        if (fetch_output.exit_code != 0)
        {
            return {Strings::format(
                        "Error: Failed to fetch ref %s from repository %s.\n%s\n", treeish, repo, fetch_output.output),
                    expected_right_tag};
        }

        Command get_fetch_head =
            git_cmd_builder(dot_git_dir, work_tree).string_arg("rev-parse").string_arg("FETCH_HEAD");
        auto fetch_head_output = cmd_execute_and_capture_output(get_fetch_head);
        if (fetch_head_output.exit_code != 0)
        {
            return {Strings::format("Error: Failed to rev-parse FETCH_HEAD.\n%s\n", fetch_head_output.output),
                    expected_right_tag};
        }
        return {Strings::trim(fetch_head_output.output).to_string(), expected_left_tag};
    }

    Optional<std::string> VcpkgPaths::git_fetch(StringView repo, StringView treeish) const
    {
        auto& fs = get_filesystem();

        auto work_tree = m_pimpl->registries_work_tree_dir;
        fs.create_directories(work_tree, VCPKG_LINE_INFO);

        auto lock_file = work_tree / ".vcpkg-lock";

        auto guard = fs.take_exclusive_file_lock(lock_file, IgnoreErrors{});

        auto dot_git_dir = m_pimpl->registries_dot_git_dir;

        Command init_registries_git_dir = git_cmd_builder(dot_git_dir, work_tree).string_arg("init");
        auto init_output = cmd_execute_and_capture_output(init_registries_git_dir);
        if (init_output.exit_code != 0)
        {
            return Strings::format(
                "Error: Failed to initialize local repository %s.\n%s\n", work_tree, init_output.output);
        }
        Command fetch_git_ref = git_cmd_builder(dot_git_dir, work_tree)
                                    .string_arg("fetch")
                                    .string_arg("--update-shallow")
                                    .string_arg("--")
                                    .string_arg(repo)
                                    .string_arg(treeish);

        auto fetch_output = cmd_execute_and_capture_output(fetch_git_ref);
        if (fetch_output.exit_code != 0)
        {
            return Strings::format(
                "Error: Failed to fetch ref %s from repository %s.\n%s\n", treeish, repo, fetch_output.output);
        }
        return nullopt;
    }

    // returns an error if there was an unexpected error; returns nullopt if the file doesn't exist at the specified
    // hash
    ExpectedS<std::string> VcpkgPaths::git_show_from_remote_registry(StringView hash, const Path& relative_path) const
    {
        auto revision = Strings::format("%s:%s", hash, relative_path.generic_u8string());
        Command git_show = git_cmd_builder(m_pimpl->registries_dot_git_dir, m_pimpl->registries_work_tree_dir)
                               .string_arg("show")
                               .string_arg(revision);

        auto git_show_output = cmd_execute_and_capture_output(git_show);
        if (git_show_output.exit_code != 0)
        {
            return {git_show_output.output, expected_right_tag};
        }
        return {git_show_output.output, expected_left_tag};
    }
    ExpectedS<std::string> VcpkgPaths::git_find_object_id_for_remote_registry_path(StringView hash,
                                                                                   const Path& relative_path) const
    {
        auto revision = Strings::format("%s:%s", hash, relative_path.generic_u8string());
        Command git_rev_parse = git_cmd_builder(m_pimpl->registries_dot_git_dir, m_pimpl->registries_work_tree_dir)
                                    .string_arg("rev-parse")
                                    .string_arg(revision);

        auto git_rev_parse_output = cmd_execute_and_capture_output(git_rev_parse);
        if (git_rev_parse_output.exit_code != 0)
        {
            return {git_rev_parse_output.output, expected_right_tag};
        }
        return {Strings::trim(git_rev_parse_output.output).to_string(), expected_left_tag};
    }
    ExpectedS<Path> VcpkgPaths::git_checkout_object_from_remote_registry(StringView object) const
    {
        auto& fs = get_filesystem();
        fs.create_directories(m_pimpl->registries_git_trees, VCPKG_LINE_INFO);

        auto git_tree_final = m_pimpl->registries_git_trees / object;
        if (fs.exists(git_tree_final, IgnoreErrors{}))
        {
            return git_tree_final;
        }

        auto pid = get_process_id();

        Path git_tree_temp = Strings::format("%s.tmp%ld", git_tree_final, pid);
        Path git_tree_temp_tar = Strings::format("%s.tmp%ld.tar", git_tree_final, pid);
        fs.remove_all(git_tree_temp, VCPKG_LINE_INFO);
        fs.create_directory(git_tree_temp, VCPKG_LINE_INFO);

        auto dot_git_dir = m_pimpl->registries_dot_git_dir;
        Command git_archive = git_cmd_builder(dot_git_dir, m_pimpl->registries_work_tree_dir)
                                  .string_arg("archive")
                                  .string_arg("--format")
                                  .string_arg("tar")
                                  .string_arg(object)
                                  .string_arg("--output")
                                  .path_arg(git_tree_temp_tar);
        auto git_archive_output = cmd_execute_and_capture_output(git_archive);
        if (git_archive_output.exit_code != 0)
        {
            return {Strings::format("git archive failed with message:\n%s", git_archive_output.output),
                    expected_right_tag};
        }

        auto untar = Command{get_tool_exe(Tools::CMAKE)}.string_arg("-E").string_arg("tar").string_arg("xf").path_arg(
            git_tree_temp_tar);

        auto untar_output = cmd_execute_and_capture_output(untar, InWorkingDirectory{git_tree_temp});
        // Attempt to remove temporary files, though non-critical.
        fs.remove(git_tree_temp_tar, IgnoreErrors{});
        if (untar_output.exit_code != 0)
        {
            return {Strings::format("cmake's untar failed with message:\n%s", untar_output.output), expected_right_tag};
        }

        std::error_code ec;
        fs.rename(git_tree_temp, git_tree_final, ec);

        if (fs.exists(git_tree_final, IgnoreErrors{}))
        {
            return git_tree_final;
        }
        if (ec)
        {
            return {Strings::format("rename to %s failed with message:\n%s", git_tree_final, ec.message()),
                    expected_right_tag};
        }
        else
        {
            return {"Unknown error", expected_right_tag};
        }
    }

    Optional<const Json::Object&> VcpkgPaths::get_manifest() const
    {
        if (auto p = m_pimpl->m_manifest_doc.get())
        {
            return p->first;
        }
        else
        {
            return nullopt;
        }
    }
    Optional<const Path&> VcpkgPaths::get_manifest_path() const
    {
        if (m_pimpl->m_manifest_doc)
        {
            return m_pimpl->m_manifest_path;
        }
        else
        {
            return nullopt;
        }
    }

    const RegistrySet& VcpkgPaths::get_registry_set() const
    {
        Checks::check_exit(VCPKG_LINE_INFO, m_pimpl->m_registry_set != nullptr);
        return *m_pimpl->m_registry_set;
    }
    const DownloadManager& VcpkgPaths::get_download_manager() const { return m_pimpl->m_download_manager; }

    DECLARE_AND_REGISTER_MESSAGE(ErrorVcvarsUnsupported,
                                 (msg::triplet),
                                 "",
                                 "Error: in triplet {triplet}: Use of Visual Studio's Developer Prompt is unsupported "
                                 "on non-Windows hosts.\nDefine 'VCPKG_CMAKE_SYSTEM_NAME' or "
                                 "'VCPKG_CHAINLOAD_TOOLCHAIN_FILE' in the triplet file.");

    DECLARE_AND_REGISTER_MESSAGE(ErrorNoVSInstance,
                                 (msg::triplet),
                                 "",
                                 "Error: in triplet {triplet}: Unable to find a valid Visual Studio instance");

    DECLARE_AND_REGISTER_MESSAGE(ErrorNoVSInstanceVersion,
                                 (msg::version),
                                 "Printed after ErrorNoVSInstance on a separate line",
                                 "    with toolset version {version}");

    DECLARE_AND_REGISTER_MESSAGE(ErrorNoVSInstanceFullVersion,
                                 (msg::version),
                                 "Printed after ErrorNoVSInstance on a separate line",
                                 "    with toolset version prefix {version}");

    DECLARE_AND_REGISTER_MESSAGE(ErrorNoVSInstanceAt,
                                 (msg::path),
                                 "Printed after ErrorNoVSInstance on a separate line",
                                 "     at \"{path}\"");

#if defined(_WIN32)
    static const ToolsetsInformation& get_all_toolsets(details::VcpkgPathsImpl& impl, const Filesystem& fs)
    {
        return impl.toolsets.get_lazy(
            [&fs]() -> ToolsetsInformation { return VisualStudio::find_toolset_instances_preferred_first(fs); });
    }

    static bool toolset_matches_full_version(const Toolset& t, StringView fv)
    {
        // User specification can be a prefix. Example:
        // fv = "14.25", t.full_version = "14.25.28610"
        if (!Strings::starts_with(t.full_version, fv))
        {
            return false;
        }
        return fv.size() == t.full_version.size() || t.full_version[fv.size()] == '.';
    }
#endif

    const Toolset& VcpkgPaths::get_toolset(const Build::PreBuildInfo& prebuildinfo) const
    {
        if (!prebuildinfo.using_vcvars())
        {
            static Toolset external_toolset = []() -> Toolset {
                Toolset ret;
                ret.dumpbin.clear();
                ret.supported_architectures = {ToolsetArchOption{"", get_host_processor(), get_host_processor()}};
                ret.vcvarsall.clear();
                ret.vcvarsall_options = {};
                ret.version = "external";
                ret.visual_studio_root_path.clear();
                return ret;
            }();
            return external_toolset;
        }

#if !defined(WIN32)
        msg::println(Color::error, msgErrorVcvarsUnsupported, msg::triplet = prebuildinfo.triplet);
        Checks::exit_fail(VCPKG_LINE_INFO);
#else
        const auto& toolsets_info = get_all_toolsets(*m_pimpl, get_filesystem());
        View<Toolset> vs_toolsets = toolsets_info.toolsets;

        const auto tsv = prebuildinfo.platform_toolset.get();
        const auto tsvf = prebuildinfo.platform_toolset_version.get();
        auto vsp = prebuildinfo.visual_studio_path.get();
        if (!vsp && !m_pimpl->default_vs_path.empty())
        {
            vsp = &m_pimpl->default_vs_path;
        }

        auto candidate = Util::find_if(vs_toolsets, [&](const Toolset& t) {
            return (!tsv || *tsv == t.version) && (!vsp || *vsp == t.visual_studio_root_path) &&
                   (!tsvf || toolset_matches_full_version(t, *tsvf));
        });
        if (candidate == vs_toolsets.end())
        {
            msg::println(Color::error, msgErrorNoVSInstance, msg::triplet = prebuildinfo.triplet);
            if (vsp)
            {
                msg::println(Color::error, msgErrorNoVSInstanceAt, msg::path = *vsp);
            }
            if (tsv)
            {
                msg::println(Color::error, msgErrorNoVSInstanceVersion, msg::version = *tsv);
            }
            if (tsvf)
            {
                msg::println(Color::error, msgErrorNoVSInstanceFullVersion, msg::version = *tsvf);
            }

            msg::print(Color::error, toolsets_info.get_localized_debug_info());
            Checks::exit_fail(VCPKG_LINE_INFO);
        }
        return *candidate;
#endif
    }

    const Environment& VcpkgPaths::get_action_env(const Build::AbiInfo& abi_info) const
    {
        return m_pimpl->m_env_cache.get_action_env(*this, abi_info);
    }

    const std::string& VcpkgPaths::get_triplet_info(const Build::AbiInfo& abi_info) const
    {
        return m_pimpl->m_env_cache.get_triplet_info(*this, abi_info);
    }

    const Build::CompilerInfo& VcpkgPaths::get_compiler_info(const Build::AbiInfo& abi_info) const
    {
        return m_pimpl->m_env_cache.get_compiler_info(*this, abi_info);
    }

    Filesystem& VcpkgPaths::get_filesystem() const { return *m_pimpl->fs_ptr; }

    bool VcpkgPaths::use_git_default_registry() const { return m_pimpl->m_usegitregistry; }

    const FeatureFlagSettings& VcpkgPaths::get_feature_flags() const { return m_pimpl->m_ff_settings; }

    void VcpkgPaths::track_feature_flag_metrics() const
    {
        struct
        {
            StringView flag;
            bool enabled;
        } flags[] = {{VcpkgCmdArguments::MANIFEST_MODE_FEATURE, manifest_mode_enabled()}};

        LockGuardPtr<Metrics> metrics(g_metrics);
        for (const auto& flag : flags)
        {
            metrics->track_feature(flag.flag.to_string(), flag.enabled);
        }
    }

    VcpkgPaths::~VcpkgPaths() = default;
}<|MERGE_RESOLUTION|>--- conflicted
+++ resolved
@@ -926,26 +926,6 @@
         }
     }
 
-<<<<<<< HEAD
-    ExpectedS<std::string> VcpkgPaths::git_describe_head() const
-    {
-        // All git commands are run with: --git-dir={dot_git_dir} --work-tree={work_tree_temp}
-        const auto dot_git_dir = root / ".git";
-        Command showcmd = git_cmd_builder(dot_git_dir, dot_git_dir)
-                              .string_arg("show")
-                              .string_arg("--pretty=format:%h %cd (%cr)")
-                              .string_arg("-s")
-                              .string_arg("--date=short")
-                              .string_arg("HEAD");
-
-        auto output = cmd_execute_and_capture_output(showcmd);
-        if (output.exit_code == 0)
-        {
-            return {std::move(output.output), expected_left_tag};
-        }
-        return {std::move(output.output), expected_right_tag};
-    }
-
     ExitCodeAndOutput VcpkgPaths::git_commit(const Path& dot_git_dir,
                                              std::vector<Path>&& files,
                                              const std::string& message,
@@ -982,8 +962,6 @@
         return cmd_execute_and_capture_output(commit_cmd);
     }
 
-=======
->>>>>>> 132714c7
     ExpectedS<std::map<std::string, std::string, std::less<>>> VcpkgPaths::git_get_local_port_treeish_map() const
     {
         const auto local_repo = this->root / ".git";
