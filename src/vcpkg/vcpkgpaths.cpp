--- conflicted
+++ resolved
@@ -1008,7 +1008,6 @@
         }
     }
 
-<<<<<<< HEAD
     ExitCodeAndOutput VcpkgPaths::git_commit(const Path& dot_git_dir,
                                              std::vector<Path>&& files,
                                              const std::string& message,
@@ -1043,7 +1042,8 @@
             commit_cmd.string_arg(path);
 
         return cmd_execute_and_capture_output(commit_cmd);
-=======
+    }
+
     ExpectedL<bool> VcpkgPaths::git_port_has_local_changes(StringView port_name) const
     {
         const auto cmd = git_cmd_builder({}, {})
@@ -1058,7 +1058,6 @@
         }
 
         return msg::format(msgGitCommandFailed, msg::command_line = cmd.command_line());
->>>>>>> 4f131e15
     }
 
     ExpectedS<std::map<std::string, std::string, std::less<>>> VcpkgPaths::git_get_local_port_treeish_map() const
