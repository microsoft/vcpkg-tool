--- conflicted
+++ resolved
@@ -8,15 +8,8 @@
 
 namespace
 {
-<<<<<<< HEAD
-    struct VersionDeserializer final : Json::IDeserializer<std::pair<std::string, Optional<int>>>
-=======
-    constexpr StringLiteral BASELINE = "baseline";
-    constexpr StringLiteral PORT_VERSION = "port-version";
-
     template<const msg::MessageT<>& type_name_msg>
     struct VersionStringDeserializer final : Json::IDeserializer<std::string>
->>>>>>> c05f470e
     {
         LocalizedString type_name() const override { return msg::format(type_name_msg); }
 
@@ -91,13 +84,9 @@
 
             static const VersionStringDeserializer<msgAVersionOfAnyType> version_deserializer{};
 
-<<<<<<< HEAD
-            r.required_object_field(type_name(), obj, m_version_field, version, version_deserializer);
-            r.optional_object_field(obj, JsonIdPortVersion, port_version, Json::NaturalNumberDeserializer::instance);
-=======
-            r.required_object_field(type_name(), obj, BASELINE, target.text, version_deserializer);
-            r.optional_object_field(obj, PORT_VERSION, target.port_version, Json::NaturalNumberDeserializer::instance);
->>>>>>> c05f470e
+            r.required_object_field(type_name(), obj, JsonIdBaseline, target.text, version_deserializer);
+            r.optional_object_field(
+                obj, JsonIdPortVersion, target.port_version, Json::NaturalNumberDeserializer::instance);
 
             return result;
         }
@@ -106,29 +95,10 @@
 
 namespace vcpkg
 {
-    constexpr StringLiteral VERSION_RELAXED = "version";
-    constexpr StringLiteral VERSION_SEMVER = "version-semver";
-    constexpr StringLiteral VERSION_STRING = "version-string";
-    constexpr StringLiteral VERSION_DATE = "version-date";
-
     Optional<SchemedVersion> visit_optional_schemed_version(const LocalizedString& parent_type,
                                                             Json::Reader& r,
                                                             const Json::Object& obj)
     {
-<<<<<<< HEAD
-        VersionScheme version_scheme = VersionScheme::String;
-        std::pair<std::string, Optional<int>> version;
-
-        VersionDeserializer version_exact_deserializer{msg::format(msgAnExactVersionString), allow_hash_portversion};
-        VersionDeserializer version_relaxed_deserializer{msg::format(msgARelaxedVersionString), allow_hash_portversion};
-        VersionDeserializer version_semver_deserializer{msg::format(msgASemanticVersionString), allow_hash_portversion};
-        VersionDeserializer version_date_deserializer{msg::format(msgADateVersionString), allow_hash_portversion};
-
-        bool has_exact = r.optional_object_field(obj, JsonIdVersionString, version, version_exact_deserializer);
-        bool has_relax = r.optional_object_field(obj, JsonIdVersion, version, version_relaxed_deserializer);
-        bool has_semver = r.optional_object_field(obj, JsonIdVersionSemver, version, version_semver_deserializer);
-        bool has_date = r.optional_object_field(obj, JsonIdVersionDate, version, version_date_deserializer);
-=======
         Optional<SchemedVersion> result;
         std::string version_text;
 
@@ -137,11 +107,10 @@
         static const VersionStringDeserializer<msgASemanticVersionString> version_semver_deserializer{};
         static const VersionStringDeserializer<msgADateVersionString> version_date_deserializer{};
 
-        bool has_exact = r.optional_object_field(obj, VERSION_STRING, version_text, version_exact_deserializer);
-        bool has_relax = r.optional_object_field(obj, VERSION_RELAXED, version_text, version_relaxed_deserializer);
-        bool has_semver = r.optional_object_field(obj, VERSION_SEMVER, version_text, version_semver_deserializer);
-        bool has_date = r.optional_object_field(obj, VERSION_DATE, version_text, version_date_deserializer);
->>>>>>> c05f470e
+        bool has_exact = r.optional_object_field(obj, JsonIdVersionString, version_text, version_exact_deserializer);
+        bool has_relax = r.optional_object_field(obj, JsonIdVersion, version_text, version_relaxed_deserializer);
+        bool has_semver = r.optional_object_field(obj, JsonIdVersionSemver, version_text, version_semver_deserializer);
+        bool has_date = r.optional_object_field(obj, JsonIdVersionDate, version_text, version_date_deserializer);
         int num_versions = (int)has_exact + (int)has_relax + (int)has_semver + (int)has_date;
         int port_version = 0;
         bool has_port_version =
@@ -236,14 +205,14 @@
         static const VersionOverrideVersionStringDeserializer<msgASemanticVersionString> version_semver_deserializer{};
         static const VersionOverrideVersionStringDeserializer<msgADateVersionString> version_date_deserializer{};
 
-        bool has_exact = r.optional_object_field(obj, VERSION_STRING, proto_version, version_exact_deserializer);
-        bool has_relax = r.optional_object_field(obj, VERSION_RELAXED, proto_version, version_relaxed_deserializer);
-        bool has_semver = r.optional_object_field(obj, VERSION_SEMVER, proto_version, version_semver_deserializer);
-        bool has_date = r.optional_object_field(obj, VERSION_DATE, proto_version, version_date_deserializer);
+        bool has_exact = r.optional_object_field(obj, JsonIdVersionString, proto_version, version_exact_deserializer);
+        bool has_relax = r.optional_object_field(obj, JsonIdVersion, proto_version, version_relaxed_deserializer);
+        bool has_semver = r.optional_object_field(obj, JsonIdVersionSemver, proto_version, version_semver_deserializer);
+        bool has_date = r.optional_object_field(obj, JsonIdVersionDate, proto_version, version_date_deserializer);
         int num_versions = (int)has_exact + (int)has_relax + (int)has_semver + (int)has_date;
         int port_version = proto_version.second.value_or(0);
         bool has_port_version =
-            r.optional_object_field(obj, PORT_VERSION, port_version, Json::NaturalNumberDeserializer::instance);
+            r.optional_object_field(obj, JsonIdPortVersion, port_version, Json::NaturalNumberDeserializer::instance);
 
         if (has_port_version && proto_version.second)
         {
@@ -327,20 +296,6 @@
 
     const VersionConstraintStringDeserializer VersionConstraintStringDeserializer::instance;
 
-<<<<<<< HEAD
-    const Json::IDeserializer<Version>& get_version_deserializer_instance()
-    {
-        static const GenericVersionDeserializer deserializer(JsonIdVersionString);
-        return deserializer;
-    }
-
-    const Json::IDeserializer<Version>& get_versiontag_deserializer_instance()
-    {
-        static const GenericVersionDeserializer deserializer(JsonIdBaseline);
-        return deserializer;
-    }
-=======
     static const BaselineVersionTagDeserializer baseline_version_tag_deserializer_instance;
     const Json::IDeserializer<Version>& baseline_version_tag_deserializer = baseline_version_tag_deserializer_instance;
->>>>>>> c05f470e
 }