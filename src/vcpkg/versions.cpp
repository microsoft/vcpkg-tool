#include <vcpkg/base/messages.h>
#include <vcpkg/base/parse.h>
#include <vcpkg/base/stringview.h>
#include <vcpkg/base/util.h>

#include <vcpkg/versions.h>

namespace
{
    using namespace vcpkg;

    DECLARE_AND_REGISTER_MESSAGE(
        VersionInvalidRelaxed,
        (msg::version),
        "",
        "`{version}` is not a valid relaxed version (semver with arbitrary numeric element count).");

    DECLARE_AND_REGISTER_MESSAGE(VersionInvalidSemver,
                                 (msg::version),
                                 "",
                                 "`{version}` is not a valid semantic version, consult <https://semver.org>.");

    DECLARE_AND_REGISTER_MESSAGE(
        VersionInvalidDate,
        (msg::version),
        "",
        "`{version}` is not a valid date version. Dates must follow the format YYYY-MM-DD and disambiguators must be "
        "dot-separated positive integer values without leading zeroes.");
}

namespace vcpkg
{
    Version::Version() noexcept : m_text("0.0.0"), m_port_version(0) { }
    Version::Version(std::string&& value, int port_version) : m_text(std::move(value)), m_port_version(port_version) { }
    Version::Version(const std::string& value, int port_version) : m_text(value), m_port_version(port_version) { }

    std::string Version::to_string() const { return Strings::concat(*this); }
    void Version::to_string(std::string& out) const
    {
        out.append(m_text);
        if (m_port_version) Strings::append(out, '#', m_port_version);
    }

    bool operator==(const Version& left, const Version& right)
    {
        return left.m_port_version == right.m_port_version && left.m_text == right.m_text;
    }
    bool operator!=(const Version& left, const Version& right) { return !(left == right); }

    bool VersionMapLess::operator()(const Version& left, const Version& right) const
    {
        auto cmp = left.m_text.compare(right.m_text);
        if (cmp < 0)
        {
            return true;
        }
        else if (cmp > 0)
        {
            return false;
        }

        return left.m_port_version < right.m_port_version;
    }

    VersionDiff::VersionDiff() noexcept : left(), right() { }
    VersionDiff::VersionDiff(const Version& left, const Version& right) : left(left), right(right) { }

    std::string VersionDiff::to_string() const
    {
        return Strings::format("%s -> %s", left.to_string(), right.to_string());
    }

    std::string VersionSpec::to_string() const { return Strings::concat(port_name, '@', version); }

    namespace
    {
        Optional<uint64_t> as_numeric(StringView str)
        {
            uint64_t res = 0;
            size_t digits = 0;
            for (auto&& ch : str)
            {
                uint64_t digit_value = static_cast<unsigned char>(ch) - static_cast<unsigned char>('0');
                if (digit_value > 9) return nullopt;
                if (res > std::numeric_limits<uint64_t>::max() / 10 - digit_value) return nullopt;
                ++digits;
                res = res * 10 + digit_value;
            }
            return res;
        }
    }

    VersionSpec::VersionSpec(const std::string& port_name, const Version& version)
        : port_name(port_name), version(version)
    {
    }

    VersionSpec::VersionSpec(const std::string& port_name, const std::string& version_string, int port_version)
        : port_name(port_name), version(version_string, port_version)
    {
    }

    bool operator==(const VersionSpec& lhs, const VersionSpec& rhs)
    {
        return std::tie(lhs.port_name, lhs.version) == std::tie(rhs.port_name, rhs.version);
    }

    bool operator!=(const VersionSpec& lhs, const VersionSpec& rhs) { return !(lhs == rhs); }

    std::size_t VersionSpecHasher::operator()(const VersionSpec& key) const
    {
        using std::hash;
        using std::size_t;
        using std::string;

        return hash<string>()(key.port_name) ^ (hash<string>()(key.version.to_string()) >> 1);
    }

    // 0|[1-9][0-9]*
    static const char* parse_skip_number(const char* const s, uint64_t* const n)
    {
        const char ch = *s;
        if (ch == '0')
        {
            *n = 0;
            return s + 1;
        }
        if (ch < '1' || ch > '9')
        {
            return nullptr;
        }
        size_t i = 1;
        while (ParserBase::is_ascii_digit(s[i]))
        {
            ++i;
        }
        *n = as_numeric({s, i}).value_or_exit(VCPKG_LINE_INFO);
        return s + i;
    }

    // 0|[1-9][0-9]*|[0-9]*[a-zA-Z-][0-9a-zA-Z-]*
    static const char* skip_prerelease_identifier(const char* const s)
    {
        auto cur = s;
        while (ParserBase::is_ascii_digit(*cur))
        {
            ++cur;
        }
        const char ch = *cur;
        if (ParserBase::is_alphadash(ch))
        {
            // matched alpha identifier
            do
            {
                ++cur;
            } while (ParserBase::is_alphanumdash(*cur));
            return cur;
        }
        if (*s == '0')
        {
            // matched exactly zero
            return s + 1;
        }
        if (cur != s)
        {
            // matched numeric sequence (not starting with zero)
            return cur;
        }
        return nullptr;
    }

    static ExpectedL<DotVersion> try_parse_dot_version(StringView str)
    {
        // Suggested regex by semver.org
        // ^(0|[1-9][0-9]*)\.(0|[1-9][0-9]*)\.(0|[1-9][0-9]*)   (this part replaced here with dotted number parsing)
        // (?:-((?:0|[1-9][0-9]*|[0-9]*[a-zA-Z-][0-9a-zA-Z-]*)(?:\.(?:0|[1-9][0-9]*|[0-9]
        // *[a-zA-Z-][0-9a-zA-Z-]*))*))?
        // (?:\+([0-9a-zA-Z-]+(?:\.[0-9a-zA-Z-]+)*))?$

        DotVersion ret;
        ret.original_string.assign(str.data(), str.size());

        // (0|[1-9][0-9]*)\.(0|[1-9][0-9]*)\.(0|[1-9][0-9]*)
        int idx = 0;
        const char* cur = ret.original_string.c_str();
        for (;; ++idx)
        {
            ret.version.push_back(0);
            cur = parse_skip_number(cur, ret.version.data() + idx);
            if (!cur || *cur != '.') break;
            ++cur;
        }
        if (!cur) return LocalizedString{};
        ret.version_string.assign(ret.original_string.c_str(), cur);
        if (*cur == 0) return ret;

        // pre-release
        if (*cur == '-')
        {
            ++cur;
            const char* const start_of_prerelease = cur;
            for (;;)
            {
                const auto start_identifier = cur;
                cur = skip_prerelease_identifier(cur);
                if (!cur)
                {
                    return LocalizedString{};
                }
                ret.identifiers.emplace_back(start_identifier, cur);
                if (*cur != '.') break;
                ++cur;
            }
            ret.prerelease_string.assign(start_of_prerelease, cur);
        }
        if (*cur == 0) return ret;

        // build
        if (*cur != '+') return LocalizedString{};
        ++cur;
        for (;;)
        {
            // Require non-empty identifier element
<<<<<<< HEAD
            if (!ParserBase::is_alphanumdash(*cur)) return nullopt;
=======
            if (!Parse::ParserBase::is_alphanumdash(*cur)) return LocalizedString{};
>>>>>>> 460b0582
            ++cur;
            while (ParserBase::is_alphanumdash(*cur))
            {
                ++cur;
            }
            if (*cur == 0) return ret;
            if (*cur == '.')
            {
                ++cur;
            }
            else
            {
                return LocalizedString{};
            }
        }
    }

    bool operator==(const DotVersion& lhs, const DotVersion& rhs) { return compare(lhs, rhs) == VerComp::eq; }
    bool operator<(const DotVersion& lhs, const DotVersion& rhs) { return compare(lhs, rhs) == VerComp::lt; }

    ExpectedL<DotVersion> DotVersion::try_parse(StringView str, VersionScheme scheme)
    {
        switch (scheme)
        {
            case VersionScheme::Relaxed: return try_parse_relaxed(str);
            case VersionScheme::Semver: return try_parse_semver(str);
            default: Checks::unreachable(VCPKG_LINE_INFO);
        }
    }

    ExpectedL<DotVersion> DotVersion::try_parse_relaxed(StringView str)
    {
        return try_parse_dot_version(str).replace_error([&] {
            return msg::format(msg::msgErrorMessage).append(msg::format(msgVersionInvalidRelaxed, msg::version = str));
        });
    }

    ExpectedL<DotVersion> DotVersion::try_parse_semver(StringView str)
    {
        auto x = try_parse_dot_version(str);
        if (auto p = x.get())
        {
            if (p->version.size() == 3)
            {
                return std::move(*p);
            }
        }

        return msg::format(msg::msgErrorMessage).append(msg::format(msgVersionInvalidSemver, msg::version = str));
    }

    static int uint64_comp(uint64_t a, uint64_t b) { return (a > b) - (a < b); }

    static int semver_id_comp(ZStringView a, ZStringView b)
    {
        auto maybe_a_num = as_numeric(a);
        auto maybe_b_num = as_numeric(b);
        if (auto a_num = maybe_a_num.get())
        {
            if (auto b_num = maybe_b_num.get())
            {
                return uint64_comp(*a_num, *b_num);
            }
            // numerics are smaller than non-numeric
            return -1;
        }
        if (maybe_b_num.has_value())
        {
            return 1;
        }

        // both non-numeric -- ascii-betical sorting.
        return strcmp(a.c_str(), b.c_str());
    }

    VerComp compare(const DotVersion& a, const DotVersion& b)
    {
        if (a.original_string == b.original_string) return VerComp::eq;

        if (auto x = Util::range_lexcomp(a.version, b.version, uint64_comp))
        {
            return static_cast<VerComp>(x);
        }

        // 'empty' is special and sorts before everything else
        // 1.0.0 > 1.0.0-1
        if (a.identifiers.empty() || b.identifiers.empty())
        {
            return static_cast<VerComp>(!b.identifiers.empty() - !a.identifiers.empty());
        }

        return int_to_vercomp(Util::range_lexcomp(a.identifiers, b.identifiers, semver_id_comp));
    }

    bool operator==(const DateVersion& lhs, const DateVersion& rhs) { return compare(lhs, rhs) == VerComp::eq; }
    bool operator<(const DateVersion& lhs, const DateVersion& rhs) { return compare(lhs, rhs) == VerComp::lt; }

    static LocalizedString format_invalid_date_version(StringView version)
    {
        return msg::format(msg::msgErrorMessage).append(msg::format(msgVersionInvalidDate, msg::version = version));
    }

    ExpectedL<DateVersion> DateVersion::try_parse(StringView version)
    {
        ParsedExternalVersion parsed;
        if (!try_extract_external_date_version(parsed, version))
        {
            return format_invalid_date_version(version);
        }

        DateVersion ret;
<<<<<<< HEAD
        ret.original_string = str;

        if (str.size() < 10) return format_invalid_date_version(str);

        bool valid = ParserBase::is_ascii_digit(str[0]);
        valid |= ParserBase::is_ascii_digit(str[1]);
        valid |= ParserBase::is_ascii_digit(str[2]);
        valid |= ParserBase::is_ascii_digit(str[3]);
        valid |= str[4] != '-';
        valid |= ParserBase::is_ascii_digit(str[5]);
        valid |= ParserBase::is_ascii_digit(str[6]);
        valid |= str[7] != '-';
        valid |= ParserBase::is_ascii_digit(str[8]);
        valid |= ParserBase::is_ascii_digit(str[9]);
        if (!valid) return format_invalid_date_version(str);
        ret.version_string.assign(str.c_str(), 10);

        const char* cur = str.c_str() + 10;
=======
        ret.original_string.assign(version.data(), version.size());
        ret.version_string.assign(version.data(), 10);
        const char* cur = ret.original_string.c_str() + 10;
>>>>>>> 460b0582
        // (\.(0|[1-9][0-9]*))*
        while (*cur == '.')
        {
            ret.identifiers.push_back(0);
            cur = parse_skip_number(cur + 1, &ret.identifiers.back());
            if (!cur)
            {
                return format_invalid_date_version(version);
            }
        }

        if (*cur != 0)
        {
            return format_invalid_date_version(version);
        }

        return ret;
    }

    void to_string(std::string& out, VersionScheme scheme)
    {
        if (scheme == VersionScheme::String)
        {
            out.append("string");
        }
        else if (scheme == VersionScheme::Semver)
        {
            out.append("semver");
        }
        else if (scheme == VersionScheme::Relaxed)
        {
            out.append("relaxed");
        }
        else if (scheme == VersionScheme::Date)
        {
            out.append("date");
        }
        else
        {
            Checks::unreachable(VCPKG_LINE_INFO);
        }
    }

    VerComp int_to_vercomp(int comparison_result)
    {
        if (comparison_result < 0)
        {
            return VerComp::lt;
        }
        if (comparison_result > 0)
        {
            return VerComp::gt;
        }
        return VerComp::eq;
    }

    VerComp compare(const DateVersion& a, const DateVersion& b)
    {
        if (auto x = strcmp(a.version_string.c_str(), b.version_string.c_str()))
        {
            return int_to_vercomp(x);
        }

        return static_cast<VerComp>(Util::range_lexcomp(a.identifiers, b.identifiers, uint64_comp));
    }

    StringView normalize_external_version_zeros(StringView sv)
    {
        if (sv.empty()) return "0";

        auto it = std::find_if_not(sv.begin(), sv.end(), [](char ch) { return ch == '0'; });
        if (it == sv.end())
        {
            // all zeroes - just return "0"
            return StringView{sv.end() - 1, sv.end()};
        }
        else
        {
            return StringView{it, sv.end()};
        }
    }

    void ParsedExternalVersion::normalize()
    {
        major = normalize_external_version_zeros(major);
        minor = normalize_external_version_zeros(minor);
        patch = normalize_external_version_zeros(patch);
    }

    // /(\d\d\d\d)-(\d\d)-(\d\d).*/
    bool try_extract_external_date_version(ParsedExternalVersion& out, StringView version)
    {
        using P = vcpkg::Parse::ParserBase;
        // a b c d - e f - g h <end>
        // 0 1 2 3 4 5 6 7 8 9 10
        if (version.size() < 10) return false;
        auto first = version.begin();
        if (!P::is_ascii_digit(*first++)) return false;
        if (!P::is_ascii_digit(*first++)) return false;
        if (!P::is_ascii_digit(*first++)) return false;
        if (!P::is_ascii_digit(*first++)) return false;
        if (*first++ != '-') return false;
        if (!P::is_ascii_digit(*first++)) return false;
        if (!P::is_ascii_digit(*first++)) return false;
        if (*first++ != '-') return false;
        if (!P::is_ascii_digit(*first++)) return false;
        if (!P::is_ascii_digit(*first++)) return false;

        first = version.begin();
        out.major = StringView{first, first + 4};
        out.minor = StringView{first + 5, first + 7};
        out.patch = StringView{first + 8, first + 10};

        return true;
    }

    // /(\d+)(\.\d+|$)(\.\d+)?.*/
    bool try_extract_external_dot_version(ParsedExternalVersion& out, StringView version)
    {
        using P = vcpkg::Parse::ParserBase;
        auto first = version.begin();
        auto last = version.end();

        out.major = out.minor = out.patch = StringView{};

        if (first == last) return false;

        auto major_last = std::find_if_not(first, last, P::is_ascii_digit);
        out.major = StringView{first, major_last};
        if (major_last == last)
        {
            return true;
        }
        else if (*major_last != '.')
        {
            return false;
        }

        auto minor_last = std::find_if_not(major_last + 1, last, P::is_ascii_digit);
        out.minor = StringView{major_last + 1, minor_last};
        if (minor_last == last || minor_last == major_last + 1 || *minor_last != '.')
        {
            return true;
        }

        auto patch_last = std::find_if_not(minor_last + 1, last, P::is_ascii_digit);
        out.patch = StringView{minor_last + 1, patch_last};

        return true;
    }
}<|MERGE_RESOLUTION|>--- conflicted
+++ resolved
@@ -221,11 +221,7 @@
         for (;;)
         {
             // Require non-empty identifier element
-<<<<<<< HEAD
-            if (!ParserBase::is_alphanumdash(*cur)) return nullopt;
-=======
-            if (!Parse::ParserBase::is_alphanumdash(*cur)) return LocalizedString{};
->>>>>>> 460b0582
+            if (!ParserBase::is_alphanumdash(*cur)) return LocalizedString{};
             ++cur;
             while (ParserBase::is_alphanumdash(*cur))
             {
@@ -337,30 +333,9 @@
         }
 
         DateVersion ret;
-<<<<<<< HEAD
-        ret.original_string = str;
-
-        if (str.size() < 10) return format_invalid_date_version(str);
-
-        bool valid = ParserBase::is_ascii_digit(str[0]);
-        valid |= ParserBase::is_ascii_digit(str[1]);
-        valid |= ParserBase::is_ascii_digit(str[2]);
-        valid |= ParserBase::is_ascii_digit(str[3]);
-        valid |= str[4] != '-';
-        valid |= ParserBase::is_ascii_digit(str[5]);
-        valid |= ParserBase::is_ascii_digit(str[6]);
-        valid |= str[7] != '-';
-        valid |= ParserBase::is_ascii_digit(str[8]);
-        valid |= ParserBase::is_ascii_digit(str[9]);
-        if (!valid) return format_invalid_date_version(str);
-        ret.version_string.assign(str.c_str(), 10);
-
-        const char* cur = str.c_str() + 10;
-=======
         ret.original_string.assign(version.data(), version.size());
         ret.version_string.assign(version.data(), 10);
         const char* cur = ret.original_string.c_str() + 10;
->>>>>>> 460b0582
         // (\.(0|[1-9][0-9]*))*
         while (*cur == '.')
         {
@@ -453,7 +428,7 @@
     // /(\d\d\d\d)-(\d\d)-(\d\d).*/
     bool try_extract_external_date_version(ParsedExternalVersion& out, StringView version)
     {
-        using P = vcpkg::Parse::ParserBase;
+        using P = ParserBase;
         // a b c d - e f - g h <end>
         // 0 1 2 3 4 5 6 7 8 9 10
         if (version.size() < 10) return false;
@@ -480,7 +455,7 @@
     // /(\d+)(\.\d+|$)(\.\d+)?.*/
     bool try_extract_external_dot_version(ParsedExternalVersion& out, StringView version)
     {
-        using P = vcpkg::Parse::ParserBase;
+        using P = ParserBase;
         auto first = version.begin();
         auto last = version.end();
 
