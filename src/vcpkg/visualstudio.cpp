--- conflicted
+++ resolved
@@ -484,11 +484,7 @@
         // Note: this will contain a mix of vcvarsall.bat locations and dumpbin.exe locations.
         std::vector<Path>& paths_examined = ret.paths_examined;
         std::vector<Toolset>& found_toolsets = ret.toolsets;
-<<<<<<< HEAD
-        std::vector<Toolset>& excluded_toolsets = ret.excluded_toolsets;
         std::vector<ToolVersion>& winsdk_versions = ret.winsdk_versions;
-=======
->>>>>>> f21b8662
 
         const SortedVector<VisualStudioInstance> sorted{get_visual_studio_instances_internal(fs),
                                                         VisualStudioInstance::preferred_first_comparator};
